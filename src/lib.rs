#![cfg_attr(not(any(doc, feature = "std", test)), no_std)]
#![cfg_attr(docsrs, feature(doc_auto_cfg, doc_cfg), deny(rustdoc::all))]
#![cfg_attr(
    feature = "nightly",
    feature(never_type, fn_traits, tuple_trait, unboxed_closures)
)]
#![doc = include_str!("../README.md")]
#![deny(missing_docs, clippy::undocumented_unsafe_blocks)]
#![allow(
    clippy::should_implement_trait,
    clippy::type_complexity,
    clippy::result_unit_err
)]

extern crate alloc;
extern crate core;

macro_rules! go_extra {
    ( $O :ty ) => {
        #[inline(always)]
        fn go_emit(&self, inp: &mut InputRef<'src, '_, I, E>) -> PResult<Emit, $O> {
            Parser::<I, $O, E>::go::<Emit>(self, inp)
        }
        #[inline(always)]
        fn go_check(&self, inp: &mut InputRef<'src, '_, I, E>) -> PResult<Check, $O> {
            Parser::<I, $O, E>::go::<Check>(self, inp)
        }
    };
}

mod blanket;
#[cfg(feature = "unstable")]
pub mod cache;
pub mod combinator;
pub mod container;
#[cfg(feature = "either")]
mod either;
pub mod error;
#[cfg(feature = "extension")]
pub mod extension;
pub mod extra;
#[cfg(docsrs)]
pub mod guide;
pub mod input;
pub mod inspector;
pub mod label;
#[cfg(feature = "lexical-numbers")]
pub mod number;
#[cfg(feature = "pratt")]
pub mod pratt;
pub mod primitive;
mod private;
pub mod recovery;
pub mod recursive;
#[cfg(feature = "regex")]
pub mod regex;
pub mod span;
mod stream;
pub mod text;
#[cfg(feature = "bytes")]
mod tokio;
pub mod util;

/// Commonly used functions, traits and types.
///
/// *Listen, three eyes,” he said, “don’t you try to outweird me, I get stranger things than you free with my breakfast
/// cereal.”*
pub mod prelude {
    #[cfg(feature = "lexical-numbers")]
    pub use super::number::number;
    #[cfg(feature = "regex")]
    pub use super::regex::regex;
    pub use super::{
        error::{Cheap, EmptyErr, Error as _, Rich, Simple},
        extra,
        input::Input,
        primitive::{
            any, any_ref, choice, custom, empty, end, group, just, map_ctx, none_of, one_of, todo,
        },
        recovery::{nested_delimiters, skip_then_retry_until, skip_until, via_parser},
        recursive::{recursive, Recursive},
        span::{SimpleSpan, Span as _},
        text, Boxed, ConfigIterParser, ConfigParser, IterParser, ParseResult, Parser,
    };
    pub use crate::{select, select_ref};
}

use crate::input::InputOwn;
use alloc::{
    boxed::Box,
    rc::{self, Rc},
    string::String,
    vec,
    vec::Vec,
};
#[cfg(feature = "nightly")]
use core::marker::Tuple;
use core::{
    borrow::Borrow,
    cell::{Cell, RefCell},
    cmp::{Eq, Ord, Ordering},
    fmt,
    hash::Hash,
    marker::PhantomData,
    mem::MaybeUninit,
    ops::{Range, RangeFrom},
    panic::Location,
    str::FromStr,
};
use hashbrown::HashMap;
#[cfg(feature = "serde")]
use serde::{de::Visitor, Deserialize, Deserializer, Serialize, Serializer};

use self::{
    combinator::*,
    container::*,
    error::Error,
    extra::ParserExtra,
    input::{
        BorrowInput, Emitter, ExactSizeInput, InputRef, MapExtra, SliceInput, StrInput, ValueInput,
    },
    inspector::Inspector,
    label::{LabelError, Labelled},
    prelude::*,
    primitive::Any,
    private::{Check, Emit, IPResult, Located, MaybeUninitExt, Mode, PResult, Sealed},
    recovery::{RecoverWith, Strategy},
    span::Span,
    text::*,
    util::{IntoMaybe, MaybeMut, MaybeRef},
};
#[cfg(all(feature = "extension", doc))]
use self::{extension::v1::*, primitive::custom, stream::Stream};

/// A type that allows mentioning type parameters *without* all of the customary omission of auto traits that comes
/// with `PhantomData`.
struct EmptyPhantom<T>(core::marker::PhantomData<T>);

impl<T> EmptyPhantom<T> {
    const fn new() -> Self {
        Self(core::marker::PhantomData)
    }
}

impl<T> Copy for EmptyPhantom<T> {}
impl<T> Clone for EmptyPhantom<T> {
    fn clone(&self) -> Self {
        *self
    }
}
// SAFETY: This is safe because `EmptyPhantom` doesn't actually contain a `T`.
unsafe impl<T> Send for EmptyPhantom<T> {}
// SAFETY: This is safe because `EmptyPhantom` doesn't actually contain a `T`.
unsafe impl<T> Sync for EmptyPhantom<T> {}
impl<T> Unpin for EmptyPhantom<T> {}
impl<T> core::panic::UnwindSafe for EmptyPhantom<T> {}
impl<T> core::panic::RefUnwindSafe for EmptyPhantom<T> {}

pub(crate) type DynParser<'src, 'b, I, O, E> = dyn Parser<'src, I, O, E> + 'b;
#[cfg(feature = "pratt")]
pub(crate) type DynOperator<'src, 'b, I, O, E> = dyn pratt::Operator<'src, I, O, E> + 'b;

/// Labels corresponding to a variety of patterns.
#[derive(Clone, Debug, PartialEq)]
#[non_exhaustive]
pub enum DefaultExpected<'a, T> {
    /// A specific token was expected.
    Token(MaybeRef<'a, T>),
    /// Anything other than the end of input was expected.
    Any,
    /// Something other than the provided input was expected.
    SomethingElse,
    /// The end of input was expected.
    EndOfInput,
}

impl<T> DefaultExpected<'_, T> {
    /// Convert this [`DefaultExpected`] into an owned version of itself, cloning any inner references if required.
    #[inline]
    pub fn into_owned(self) -> DefaultExpected<'static, T>
    where
        T: Clone,
    {
        match self {
            Self::Token(tok) => DefaultExpected::Token(tok.into_owned()),
            Self::Any => DefaultExpected::Any,
            Self::SomethingElse => DefaultExpected::SomethingElse,
            Self::EndOfInput => DefaultExpected::EndOfInput,
        }
    }
}

/// The result of performing a parse on an input with [`Parser`].
///
/// Unlike `Result`, this type is designed to express the fact that generating outputs and errors are not
/// mutually-exclusive operations: it is possible for a parse to produce non-terminal errors (see
/// [`Parser::recover_with`] while still producing useful output).
///
/// If you don't care for recovered outputs and you with to treat success/failure as a binary, you may use
/// [`ParseResult::into_result`].
#[derive(Debug, Clone, PartialEq, Eq, PartialOrd, Ord, Hash)]
pub struct ParseResult<T, E> {
    output: Option<T>,
    errs: Vec<E>,
}

impl<T, E> ParseResult<T, E> {
    pub(crate) fn new(output: Option<T>, errs: Vec<E>) -> ParseResult<T, E> {
        ParseResult { output, errs }
    }

    /// Whether this result contains output
    pub fn has_output(&self) -> bool {
        self.output.is_some()
    }

    /// Whether this result has any errors
    pub fn has_errors(&self) -> bool {
        !self.errs.is_empty()
    }

    /// Get a reference to the output of this result, if it exists
    pub fn output(&self) -> Option<&T> {
        self.output.as_ref()
    }

    /// Get an iterator over the parse errors for this result. The iterator will produce no items if there were no
    /// errors.
    pub fn errors(&self) -> impl ExactSizeIterator<Item = &E> + DoubleEndedIterator {
        self.errs.iter()
    }

    /// Convert this `ParseResult` into an option containing the output, if any exists
    pub fn into_output(self) -> Option<T> {
        self.output
    }

    /// Convert this `ParseResult` into a vector containing any errors. The vector will be empty if there were no
    /// errors.
    pub fn into_errors(self) -> Vec<E> {
        self.errs
    }

    /// Convert this `ParseResult` into a tuple containing the output, if any existed, and errors, if any were
    /// encountered.
    pub fn into_output_errors(self) -> (Option<T>, Vec<E>) {
        (self.output, self.errs)
    }

    /// Convert this `ParseResult` into a standard `Result`. This discards output if parsing generated any errors,
    /// matching the old behavior of [`Parser::parse`].
    pub fn into_result(self) -> Result<T, Vec<E>> {
        if self.errs.is_empty() {
            self.output.ok_or(self.errs)
        } else {
            Err(self.errs)
        }
    }

    /// Convert this `ParseResult` into the output. If any errors were generated (including non-fatal errors!), a
    /// panic will occur instead.
    ///
    /// The use of this function is discouraged in user-facing code. However, it may be convenient for use in tests.
    #[track_caller]
    pub fn unwrap(self) -> T
    where
        E: fmt::Debug,
    {
        if self.has_errors() {
            panic!(
                "called `ParseResult::unwrap` on a parse result containing errors: {:?}",
                &self.errs
            )
        } else {
            self.output.expect("parser generated no errors or output")
        }
    }
}

/// A trait implemented by parsers.
///
/// Parsers take inputs of type `I`, which will implement [`Input`]. Refer to the documentation on [`Input`] for examples
/// of common input types. It will then attempt to parse them into a value of type `O`, which may be just about any type.
/// In doing so, they may encounter errors. These need not be fatal to the parsing process: syntactic errors can be
/// recovered from and a valid output may still be generated alongside any syntax errors that were encountered along the
/// way. Usually, this output comes in the form of an
/// [Abstract Syntax Tree](https://en.wikipedia.org/wiki/Abstract_syntax_tree) (AST).
///
/// The final type parameter, `E`, is expected to be one of the type in the [`extra`] module,
/// implementing [`ParserExtra`]. This trait is used to encapsulate the various types a parser
/// uses that are not simply its input and output. Refer to the documentation on the [`ParserExtra`] trait
/// for more detail on the contained types. If not provided, it will default to [`extra::Default`],
/// which will have the least overhead, but also the least meaningful errors.
///
/// The lifetime of the parser is used for zero-copy output - the input is bound by the lifetime,
/// and returned values or parser state may take advantage of this to borrow tokens or slices of the
/// input and hold on to them, if the input supports this.
///
/// # Stability
///
/// This trait is not intended to be implemented by downstream users of `chumsky`. While you can technically implement
/// it, doing so is considered to be outside the stability guarantees of the crate. Your code may break with a future,
/// semver-compatible release! Instead of implementing this trait, you should consider other options:
///
/// 1) Try using combinators like [`Parser::try_map`] and [`Parser::validate`] to implement custom error generation
///
/// 2) Use [`custom`] to implement your own parsing logic inline within an existing parser
///
/// 3) Use chumsky's [`extension`] API to write an extension parser that feels like it's native to chumsky
///
/// 4) If you believe you've found a common use-case that's missing from chumsky, you could open a pull request to
///    implement it in chumsky itself rather than implementing `Parser` yourself.
// #[cfg_attr(
//     feature = "nightly",
//     diagnostic::on_unimplemented(
//         message = "The following is not a parser from `{I}` to `{O}`: `{Self}`",
//         label = "This parser is not compatible because it does not implement `Parser<{I}, {O}, E>`",
//         note = "You should check that the output types of your parsers are consistent with the combinators you're using",
//     )
// )]
pub trait Parser<'src, I: Input<'src>, O, E: ParserExtra<'src, I> = extra::Default> {
    #[doc(hidden)]
    fn go<M: Mode>(&self, inp: &mut InputRef<'src, '_, I, E>) -> PResult<M, O>
    where
        Self: Sized;

    #[doc(hidden)]
    fn go_emit(&self, inp: &mut InputRef<'src, '_, I, E>) -> PResult<Emit, O>;
    #[doc(hidden)]
    fn go_check(&self, inp: &mut InputRef<'src, '_, I, E>) -> PResult<Check, O>;

    /// Parse a stream of tokens, yielding an output if possible, and any errors encountered along the way.
    ///
    /// If `None` is returned (i.e: parsing failed) then there will *always* be at least one item in the error `Vec`.
    /// If you want to include non-default state, use [`Parser::parse_with_state`] instead.
    ///
    /// Although the signature of this function looks complicated, it's simpler than you think! You can pass a
    /// [`&[T]`], a [`&str`], [`Stream`], or anything implementing [`Input`] to it.
    fn parse(&self, input: I) -> ParseResult<O, E::Error>
    where
        I: Input<'src>,
        E::State: Default,
        E::Context: Default,
    {
        self.parse_with_state(input, &mut E::State::default())
    }

    /// Parse a stream of tokens, yielding an output if possible, and any errors encountered along the way.
    /// The provided state will be passed on to parsers that expect it, such as [`map_with`](Parser::map_with).
    ///
    /// If `None` is returned (i.e: parsing failed) then there will *always* be at least one item in the error `Vec`.
    /// If you want to just use a default state value, use [`Parser::parse`] instead.
    ///
    /// Although the signature of this function looks complicated, it's simpler than you think! You can pass a
    /// [`&[T]`], a [`&str`], [`Stream`], or anything implementing [`Input`] to it.
    fn parse_with_state(&self, input: I, state: &mut E::State) -> ParseResult<O, E::Error>
    where
        I: Input<'src>,
        E::Context: Default,
    {
        let mut own = InputOwn::new_state(input, state);
        let mut inp = own.as_ref_start();
        let res = self.then_ignore(end()).go::<Emit>(&mut inp);
        let alt = inp.take_alt().map(|alt| alt.err).unwrap_or_else(|| {
            let fake_span = inp.span_since(&inp.cursor());
            // TODO: Why is this needed?
            E::Error::expected_found([], None, fake_span)
        });
        let mut errs = own.into_errs();
        let out = match res {
            Ok(out) => Some(out),
            Err(()) => {
                errs.push(alt);
                None
            }
        };
        ParseResult::new(out, errs)
    }

    /// Parse a stream of tokens, ignoring any output, and returning any errors encountered along the way.
    ///
    /// If parsing failed, then there will *always* be at least one item in the returned `Vec`.
    /// If you want to include non-default state, use [`Parser::check_with_state`] instead.
    ///
    /// Although the signature of this function looks complicated, it's simpler than you think! You can pass a
    /// [`&[T]`], a [`&str`], [`Stream`], or anything implementing [`Input`] to it.
    fn check(&self, input: I) -> ParseResult<(), E::Error>
    where
        Self: Sized,
        I: Input<'src>,
        E::State: Default,
        E::Context: Default,
    {
        self.check_with_state(input, &mut E::State::default())
    }

    /// Parse a stream of tokens, ignoring any output, and returning any errors encountered along the way.
    ///
    /// If parsing failed, then there will *always* be at least one item in the returned `Vec`.
    /// If you want to just use a default state value, use [`Parser::check`] instead.
    ///
    /// Although the signature of this function looks complicated, it's simpler than you think! You can pass a
    /// [`&[T]`], a [`&str`], [`Stream`], or anything implementing [`Input`] to it.
    fn check_with_state(&self, input: I, state: &mut E::State) -> ParseResult<(), E::Error>
    where
        Self: Sized,
        I: Input<'src>,
        E::Context: Default,
    {
        let mut own = InputOwn::new_state(input, state);
        let mut inp = own.as_ref_start();
        let res = self.then_ignore(end()).go::<Check>(&mut inp);
        let alt = inp.take_alt().map(|alt| alt.err).unwrap_or_else(|| {
            let fake_span = inp.span_since(&inp.cursor());
            // TODO: Why is this needed?
            E::Error::expected_found([], None, fake_span)
        });
        let mut errs = own.into_errs();
        let out = match res {
            Ok(()) => Some(()),
            Err(()) => {
                errs.push(alt);
                None
            }
        };
        ParseResult::new(out, errs)
    }

    /// Convert the output of this parser into a slice of the input, based on the current parser's
    /// span.
    ///
    /// Note: unlike the parser `.repeated().collect()`, this method includes all tokens that are
    /// "ignored" by the parser, including any padding, separators, and sub-parsers with
    /// [`Parser::ignored`], [`Parser::ignore_then`], and [`Parser::then_ignore`].
    ///
    /// # Examples
    /// Example with input of type `&str` (token type is `char`).
    /// ```
    /// # use chumsky::prelude::*;
    /// // Matches a number with underscores that is surrounded by apostrophes.
    /// let quoted_numeric = any::<&str, extra::Err<Simple<char>>>()
    ///     .filter(|c: &char| c.is_digit(10))
    ///     .separated_by(just("_").repeated().at_most(1))
    ///     .to_slice()
    ///     .padded_by(just("'"));
    /// assert_eq!(quoted_numeric.parse("'1_23'").into_result(), Ok("1_23"));
    /// ```
    /// Example with input of type `&[u32]` (token type is `u32`).
    /// ```
    /// # use chumsky::prelude::*;
    /// // Matches even numbers, then ignoring the rest of the input when an odd number is reached.
    /// let even_matcher = any::<&[u32], extra::Err<Simple<u32>>>()
    ///     .filter(|c: &u32| c % 2 == 0)
    ///     .repeated()
    ///     .to_slice()
    ///     .lazy();
    /// assert_eq!(even_matcher.parse(&[2, 4, 8, 5, 6]).unwrap(), &[2, 4, 8]);
    /// ```
    fn to_slice(self) -> ToSlice<Self, O>
    where
        Self: Sized,
    {
        ToSlice {
            parser: self,
            phantom: EmptyPhantom::new(),
        }
    }

    /// Filter the output of this parser, accepting only inputs that match the given predicate.
    ///
    /// The output type of this parser is `I`, the input that was found.
    ///
    /// # Examples
    ///
    /// ```
    /// # use chumsky::{prelude::*, error::Simple};
    /// let lowercase = any::<_, extra::Err<Simple<char>>>()
    ///     .filter(char::is_ascii_lowercase)
    ///     .repeated()
    ///     .at_least(1)
    ///     .collect::<String>();
    ///
    /// assert_eq!(lowercase.parse("hello").into_result(), Ok("hello".to_string()));
    /// assert!(lowercase.parse("Hello").has_errors());
    /// ```
    fn filter<F: Fn(&O) -> bool>(self, f: F) -> Filter<Self, F>
    where
        Self: Sized,
    {
        Filter {
            parser: self,
            filter: f,
        }
    }

    /// Map the output of this parser to another value.
    ///
    /// The output type of this parser is `U`, the same as the function's output.
    ///
    /// # Examples
    ///
    /// ```
    /// # use chumsky::{prelude::*, error::Simple};
    /// #[derive(Debug, PartialEq)]
    /// enum Token { Word(String), Num(u64) }
    ///
    /// let word = any::<_, extra::Err<Simple<char>>>()
    ///     .filter(|c: &char| c.is_alphabetic())
    ///     .repeated().at_least(1)
    ///     .collect::<String>()
    ///     .map(Token::Word);
    ///
    /// let num = any::<_, extra::Err<Simple<char>>>()
    ///     .filter(|c: &char| c.is_ascii_digit())
    ///     .repeated().at_least(1)
    ///     .collect::<String>()
    ///     .map(|s| Token::Num(s.parse().unwrap()));
    ///
    /// let token = word.or(num);
    ///
    /// assert_eq!(token.parse("test").into_result(), Ok(Token::Word("test".to_string())));
    /// assert_eq!(token.parse("42").into_result(), Ok(Token::Num(42)));
    /// ```
    fn map<U, F: Fn(O) -> U>(self, f: F) -> Map<Self, O, F>
    where
        Self: Sized,
    {
        Map {
            parser: self,
            mapper: f,
            phantom: EmptyPhantom::new(),
        }
    }

    /// Map the output of this parser to another value, with the opportunity to get extra metadata from the parse like the span or parser state.
    ///
    /// See the docs for [`MapExtra`] for examples of metadata that can be fetched.
    ///
    /// The output type of this parser is `U`, the same as the function's output.
    ///
    /// # Examples
    ///
    /// Using the span of the output in the mapping function:
    ///
    /// ```
    /// # use chumsky::prelude::*;
    ///
    /// // It's common for AST nodes to use a wrapper type that allows attaching span information to them
    /// #[derive(Debug, PartialEq)]
    /// pub struct Spanned<T>(T, SimpleSpan<usize>);
    ///
    /// let ident = text::ascii::ident::<_, extra::Err<Simple<char>>>()
    ///     .map_with(|ident, e| Spanned(ident, e.span())) // Equivalent to `.map_with_span(|ident, span| Spanned(ident, span))`
    ///     .padded();
    ///
    /// assert_eq!(ident.parse("hello").into_result(), Ok(Spanned("hello", (0..5).into())));
    /// assert_eq!(ident.parse("       hello   ").into_result(), Ok(Spanned("hello", (7..12).into())));
    /// ```
    ///
    /// Using the parser state in the mapping function to intern strings:
    ///
    /// ```
    /// # use chumsky::prelude::*;
    /// use std::ops::Range;
    /// use lasso::{Rodeo, Spur};
    ///
    /// // It's common for AST nodes to use interned versions of identifiers
    /// // Keys are generally smaller, faster to compare, and can be `Copy`
    /// #[derive(Copy, Clone)]
    /// pub struct Ident(Spur);
    ///
    /// let ident = text::ascii::ident::<_, extra::Full<Simple<char>, extra::SimpleState<Rodeo>, ()>>()
    ///     .map_with(|ident, e| Ident(e.state().get_or_intern(ident)))
    ///     .padded()
    ///     .repeated()
    ///     .at_least(1)
    ///     .collect::<Vec<_>>();
    ///
    /// // Test out parser
    ///
    /// let mut interner = extra::SimpleState(Rodeo::new());
    ///
    /// match ident.parse_with_state("hello", &mut interner).into_result() {
    ///     Ok(idents) => {
    ///         assert_eq!(interner.resolve(&idents[0].0), "hello");
    ///     }
    ///     Err(e) => panic!("Parsing Failed: {:?}", e),
    /// }
    ///
    /// match ident.parse_with_state("hello hello", &mut interner).into_result() {
    ///     Ok(idents) => {
    ///         assert_eq!(idents[0].0, idents[1].0);
    ///     }
    ///     Err(e) => panic!("Parsing Failed: {:?}", e),
    /// }
    /// ```
    ///
    /// Using the parse context in the mapping function:
    ///
    /// ```
    /// # use chumsky::{prelude::*, error::Simple};
    ///
    /// fn palindrome_parser<'src>() -> impl Parser<'src, &'src str, String> {
    ///     recursive(|chain| {
    ///         choice((
    ///             just(String::new())
    ///                 .configure(|cfg, ctx: &String| cfg.seq(ctx.clone()))
    ///                 .then_ignore(end()),
    ///             any()
    ///                 .map_with(|x, e| format!("{x}{}", e.ctx()))
    ///                 .ignore_with_ctx(chain),
    ///         ))
    ///     })
    ///     .with_ctx(String::new())
    /// }
    ///
    /// assert_eq!(palindrome_parser().parse("abccba").into_result().as_deref(), Ok("cba"));
    /// assert_eq!(palindrome_parser().parse("hello  olleh").into_result().as_deref(), Ok(" olleh"));
    /// assert!(palindrome_parser().parse("abccb").into_result().is_err());
    /// ```
    fn map_with<U, F: Fn(O, &mut MapExtra<'src, '_, I, E>) -> U>(self, f: F) -> MapWith<Self, O, F>
    where
        Self: Sized,
    {
        MapWith {
            parser: self,
            mapper: f,
            phantom: EmptyPhantom::new(),
        }
    }

    /// Map the output of this parser to another value.
    /// If the output of this parser isn't a tuple, use [`Parser::map`].
    ///
    /// The output type of this parser is `U`, the same as the function's output.
    ///
    /// # Examples
    ///
    /// ```
    /// # use chumsky::prelude::*;
    /// #[derive(Clone, Copy, Debug, PartialEq, Eq)]
    ///  pub enum Value {
    ///       One(u8),
    ///      Two(u8, u8),
    ///      Three(u8, u8, u8),
    /// }
    ///
    /// fn parser<'src>() -> impl Parser<'src, &'src [u8], Vec<Value>> {
    ///     choice((
    ///         just(1).ignore_then(any()).map(Value::One),
    ///         just(2)
    ///             .ignore_then(group((any(), any())))
    ///             .map_group(Value::Two),
    ///         just(3)
    ///             .ignore_then(group((any(), any(), any())))
    ///             .map_group(Value::Three),
    ///     ))
    ///     .repeated()
    ///     .collect()
    /// }
    ///
    /// let bytes = &[3, 1, 2, 3, 1, 127, 2, 21, 69];
    /// assert_eq!(
    ///     parser().parse(bytes).into_result(),
    ///     Ok(vec![
    ///         Value::Three(1, 2, 3),
    ///         Value::One(127),
    ///         Value::Two(21, 69)
    ///     ])
    /// );
    /// ```
    #[cfg(feature = "nightly")]
    fn map_group<F: Fn<O>>(self, f: F) -> MapGroup<Self, O, F>
    where
        Self: Sized,
        O: Tuple,
    {
        MapGroup {
            parser: self,
            mapper: f,
            phantom: EmptyPhantom::new(),
        }
    }

    /// Transform the output of this parser to the pattern's span.
    ///
    /// This is commonly used when you know what pattern you've parsed and are only interested in the span of the
    /// pattern.
    ///
    /// The output type of this parser is `I::Span`.
    ///
    /// # Examples
    ///
    /// ```
    /// # use chumsky::prelude::*;
    ///
    /// // It's common for AST nodes to use a wrapper type that allows attaching span information to them
    /// #[derive(Debug, PartialEq)]
    /// pub enum Expr<'src> {
    ///     Int(&'src str, SimpleSpan),
    ///     // The span is that of the operator, '+'
    ///     Add(Box<Expr<'src>>, SimpleSpan, Box<Expr<'src>>),
    /// }
    ///
    /// let int = text::int::<_, extra::Err<Simple<char>>>(10)
    ///     .to_slice()
    ///     .map_with(|int, e| Expr::Int(int, e.span()))
    ///     .padded();
    ///
    /// let add_op = just('+').to_span().padded();
    /// let sum = int.foldl(
    ///     add_op.then(int).repeated(),
    ///     |a, (op_span, b)| Expr::Add(Box::new(a), op_span, Box::new(b)),
    /// );
    ///
    /// assert_eq!(sum.parse("42 + 7 + 13").into_result(), Ok(Expr::Add(
    ///     Box::new(Expr::Add(
    ///         Box::new(Expr::Int("42", (0..2).into())),
    ///         (3..4).into(),
    ///         Box::new(Expr::Int("7", (5..6).into())),
    ///     )),
    ///     (7..8).into(),
    ///     Box::new(Expr::Int("13", (9..11).into())),
    /// )));
    /// ```
    fn to_span(self) -> ToSpan<Self, O>
    where
        Self: Sized,
    {
        ToSpan {
            parser: self,
            phantom: EmptyPhantom::new(),
        }
    }
    /// Left-fold the output of the parser into a single value, possibly failing during the reduction.
    /// The parser only consumes input from the inner parser until it either completes or the reduction
    /// step fails ("short circuting").
    ///
    /// The output type of this parser is `A`, the left-hand component of the original parser's output.
    ///
    /// # Examples
    ///
    /// ```
    /// # use chumsky::{prelude::*, error::Simple};
    /// let int = text::int::<_, extra::Err<Simple<char>>>(10)
    ///     .from_str::<u8>()
    ///     .unwrapped();
    ///
    /// let sum = int
    ///     .clone()
    ///     .try_foldl(just('+').ignore_then(int).repeated(), |a, b, e| a.checked_add(b).ok_or(Simple::new(None, e.span())));
    ///
    /// assert_eq!(sum.parse("1+12+3+9").into_result(), Ok(25));
    /// assert_eq!(sum.parse("6").into_result(), Ok(6));
    /// assert!(sum.parse("255+1").has_errors()); // due to u8 overflow
    /// ```
    #[cfg_attr(debug_assertions, track_caller)]
    fn try_foldl<B, F, OB>(self, other: B, f: F) -> TryFoldl<F, Self, B, OB, E>
    where
        F: Fn(O, OB, &mut MapExtra<'src, '_, I, E>) -> Result<O, E::Error>,
        B: IterParser<'src, I, OB, E>,
        Self: Sized,
    {
        TryFoldl {
            parser_a: self,
            parser_b: other,
            folder: f,
            #[cfg(debug_assertions)]
            location: *Location::caller(),
            phantom: EmptyPhantom::new(),
        }
    }

    /// After a successful parse, apply a fallible function to the output. If the function produces an error, treat it
    /// as a parsing error.
    ///
    /// If you wish parsing of this pattern to continue when an error is generated instead of halting, consider using
    /// [`Parser::validate`] instead.
    ///
    /// The output type of this parser is `U`, the [`Ok`] return value of the function.
    ///
    /// # Examples
    ///
    /// ```
    /// # use chumsky::prelude::*;
    /// let byte = text::int::<_, extra::Err<Rich<char>>>(10)
    ///     .try_map(|s: &str, span| s
    ///         .parse::<u8>()
    ///         .map_err(|e| Rich::custom(span, e)));
    ///
    /// assert!(byte.parse("255").has_output());
    /// assert!(byte.parse("256").has_errors()); // Out of range
    /// ```
    #[doc(alias = "filter_map")]
    fn try_map<U, F: Fn(O, I::Span) -> Result<U, E::Error>>(self, f: F) -> TryMap<Self, O, F>
    where
        Self: Sized,
    {
        TryMap {
            parser: self,
            mapper: f,
            phantom: EmptyPhantom::new(),
        }
    }

    /// After a successful parse, apply a fallible function to the output, with the opportunity to get extra metadata.
    /// If the function produces an error, treat it as a parsing error.
    ///
    /// If you wish parsing of this pattern to continue when an error is generated instead of halting, consider using
    /// [`Parser::validate`] instead.
    ///
    /// The output type of this parser is `U`, the [`Ok`] return value of the function.
    fn try_map_with<U, F: Fn(O, &mut MapExtra<'src, '_, I, E>) -> Result<U, E::Error>>(
        self,
        f: F,
    ) -> TryMapWith<Self, O, F>
    where
        Self: Sized,
    {
        TryMapWith {
            parser: self,
            mapper: f,
            phantom: EmptyPhantom::new(),
        }
    }

    /// Ignore the output of this parser, yielding `()` as an output instead.
    ///
    /// This can be used to reduce the cost of parsing by avoiding unnecessary allocations (most collections containing
    /// [ZSTs](https://doc.rust-lang.org/nomicon/exotic-sizes.html#zero-sized-types-zsts)
    /// [do not allocate](https://doc.rust-lang.org/std/vec/struct.Vec.html#guarantees)). For example, it's common to
    /// want to ignore whitespace in many grammars (see [`text::whitespace`]).
    ///
    /// The output type of this parser is `()`.
    ///
    /// # Examples
    ///
    /// ```
    /// # use chumsky::{prelude::*, error::Simple};
    /// // A parser that parses any number of whitespace characters without allocating
    /// let whitespace = any::<_, extra::Err<Simple<char>>>()
    ///     .filter(|c: &char| c.is_whitespace())
    ///     .ignored()
    ///     .repeated()
    ///     .collect::<Vec<_>>();
    ///
    /// assert_eq!(whitespace.parse("    ").into_result(), Ok(vec![(); 4]));
    /// assert!(whitespace.parse("  hello").has_errors());
    /// ```
    fn ignored(self) -> Ignored<Self, O>
    where
        Self: Sized,
    {
        Ignored {
            parser: self,
            phantom: EmptyPhantom::new(),
        }
    }

    /// Memoize the parser such that later attempts to parse the same input 'remember' the attempt and exit early.
    ///
    /// If you're finding that certain inputs produce exponential behavior in your parser, strategically applying
    /// memoization to a ['garden path'](https://en.wikipedia.org/wiki/Garden-path_sentence) rule is often an effective
    /// way to solve the problem. At the limit, applying memoization to all combinators will turn any parser into one
    /// with `O(n)`, albeit with very significant per-element overhead and high memory usage.
    ///
    /// Memoization also works with recursion, so this can be used to write parsers using
    /// [left recursion](https://en.wikipedia.org/wiki/Left_recursion).
    // TODO: Example
    #[cfg(feature = "memoization")]
    fn memoized(self) -> Memoized<Self>
    where
        Self: Sized,
    {
        Memoized { parser: self }
    }

    /// Transform all outputs of this parser to a predetermined value.
    ///
    /// The output type of this parser is `U`, the type of the predetermined value.
    ///
    /// # Examples
    ///
    /// ```
    /// # use chumsky::{prelude::*, error::Simple};
    /// #[derive(Clone, Debug, PartialEq)]
    /// enum Op { Add, Sub, Mul, Div }
    ///
    /// let op = just::<_, _, extra::Err<Simple<char>>>('+').to(Op::Add)
    ///     .or(just('-').to(Op::Sub))
    ///     .or(just('*').to(Op::Mul))
    ///     .or(just('/').to(Op::Div));
    ///
    /// assert_eq!(op.parse("+").into_result(), Ok(Op::Add));
    /// assert_eq!(op.parse("/").into_result(), Ok(Op::Div));
    /// ```
    fn to<U: Clone>(self, to: U) -> To<Self, O, U>
    where
        Self: Sized,
    {
        To {
            parser: self,
            to,
            phantom: EmptyPhantom::new(),
        }
    }

    /// Label this parser with the given label.
    ///
    /// Labelling a parser makes all errors generated by the parser refer to the label rather than any sub-elements
    /// within the parser. For example, labelling a parser for an expression would yield "expected expression" errors
    /// rather than "expected integer, string, binary op, etc." errors.
    // TODO: Example
    fn labelled<L>(self, label: L) -> Labelled<Self, L>
    where
        Self: Sized,
        E::Error: LabelError<'src, I, L>,
    {
        Labelled {
            parser: self,
            label,
            is_context: false,
        }
    }

    /// Parse one thing and then another thing, yielding a tuple of the two outputs.
    ///
    /// The output type of this parser is `(O, U)`, a combination of the outputs of both parsers.
    ///
    /// If you instead only need the output of __one__ of the parsers, use [`ignore_then`](Self::ignore_then)
    /// or [`then_ignore`](Self::then_ignore).
    ///
    /// # Examples
    ///
    /// ```
    /// # use chumsky::{prelude::*, error::Simple};
    /// let word = any::<_, extra::Err<Simple<char>>>()
    ///     .filter(|c: &char| c.is_alphabetic())
    ///     .repeated()
    ///     .at_least(1)
    ///     .collect::<String>();
    /// let two_words = word.then_ignore(just(' ')).then(word);
    ///
    /// assert_eq!(two_words.parse("dog cat").into_result(), Ok(("dog".to_string(), "cat".to_string())));
    /// assert!(two_words.parse("hedgehog").has_errors());
    /// ```
    fn then<U, B: Parser<'src, I, U, E>>(self, other: B) -> Then<Self, B, O, U, E>
    where
        Self: Sized,
    {
        Then {
            parser_a: self,
            parser_b: other,
            phantom: EmptyPhantom::new(),
        }
    }

    /// Parse one thing and then another thing, yielding only the output of the latter.
    ///
    /// The output type of this parser is `U`, the same as the second parser.
    ///
    /// If you instead only need the output of the first parser, use [`then_ignore`](Self::then_ignore).
    /// If you need the output of __both__ parsers, use [`then`](Self::then).
    ///
    /// # Examples
    ///
    /// ```
    /// # use chumsky::{prelude::*, error::Simple};
    /// let zeroes = any::<_, extra::Err<Simple<char>>>().filter(|c: &char| *c == '0').ignored().repeated().collect::<Vec<_>>();
    /// let digits = any().filter(|c: &char| c.is_ascii_digit())
    ///     .repeated()
    ///     .collect::<String>();
    /// let integer = zeroes
    ///     .ignore_then(digits)
    ///     .from_str()
    ///     .unwrapped();
    ///
    /// assert_eq!(integer.parse("00064").into_result(), Ok(64));
    /// assert_eq!(integer.parse("32").into_result(), Ok(32));
    /// ```
    fn ignore_then<U, B: Parser<'src, I, U, E>>(self, other: B) -> IgnoreThen<Self, B, O, E>
    where
        Self: Sized,
    {
        IgnoreThen {
            parser_a: self,
            parser_b: other,
            phantom: EmptyPhantom::new(),
        }
    }

    /// Parse one thing and then another thing, yielding only the output of the former.
    ///
    /// The output type of this parser is `O`, the same as the original parser.
    ///
    /// If you instead only need the output of the second parser, use [`ignore_then`](Self::ignore_then).
    /// If you need the output of __both__ parsers, use [`then`](Self::then).
    ///
    /// # Examples
    ///
    /// ```
    /// # use chumsky::{prelude::*, error::Simple};
    /// let word = any::<_, extra::Err<Simple<char>>>()
    ///     .filter(|c: &char| c.is_alphabetic())
    ///     .repeated()
    ///     .at_least(1)
    ///     .collect::<String>();
    ///
    /// let punctuated = word
    ///     .then_ignore(just('!').or(just('?')).or_not());
    ///
    /// let sentence = punctuated
    ///     .padded() // Allow for whitespace gaps
    ///     .repeated()
    ///     .collect::<Vec<_>>();
    ///
    /// assert_eq!(
    ///     sentence.parse("hello! how are you?").into_result(),
    ///     Ok(vec![
    ///         "hello".to_string(),
    ///         "how".to_string(),
    ///         "are".to_string(),
    ///         "you".to_string(),
    ///     ]),
    /// );
    /// ```
    fn then_ignore<U, B: Parser<'src, I, U, E>>(self, other: B) -> ThenIgnore<Self, B, U, E>
    where
        Self: Sized,
    {
        ThenIgnore {
            parser_a: self,
            parser_b: other,
            phantom: EmptyPhantom::new(),
        }
    }

    /// Parse input as part of a token-tree - using an input generated from within the current
    /// input. In other words, this parser will attempt to create a *new* input stream from within
    /// the one it is being run on, and the parser it was called on will be provided this *new* input.
    /// By default, the original parser is expected to consume up to the end of the new stream. To
    /// allow only consuming part of the stream, use [`Parser::lazy`] to ignore trailing tokens.
    ///
    /// The provided parser `P` is expected to have both an input and output type which match the input
    /// type of the parser it is called on. As an example, if the original parser takes an input of
    /// `Stream<Iterator<Item = T>>`, `P` will be run first against that input, and is expected to
    /// output a new `Stream<Iterator<Item = T>>` which the original parser will be run against.
    ///
    /// The output of this parser is `O`, the output of the parser it is called on.
    ///
    /// # Examples
    ///
    /// ```
    /// # use chumsky::{prelude::*, util::MaybeRef, error::Simple};
    /// #[derive(Debug, Clone, PartialEq)]
    /// enum Token<'src> {
    ///     Struct,
    ///     Ident(&'src str),
    ///     Item(&'src str),
    ///     Group(Vec<Token<'src>>),
    /// }
    ///
    /// let group = select_ref! { Token::Group(g) => g.as_slice() };
    ///
    /// let ident = select_ref! { Token::Ident(i) => *i };
    ///
    /// let items = select_ref! { Token::Item(i) => *i }
    ///     .repeated()
    ///     .collect::<Vec<_>>()
    ///     .nested_in(group);
    ///
    /// let struc = just::<_, _, extra::Err<Simple<_>>>(&Token::Struct)
    ///     .ignore_then(ident)
    ///     .then(items);
    ///
    /// let tl = struc
    ///     .repeated()
    ///     .collect::<Vec<_>>();
    ///
    /// let tokens = [
    ///     Token::Struct,
    ///     Token::Ident("foo"),
    ///     Token::Group(vec![
    ///         Token::Item("a"),
    ///         Token::Item("b"),
    ///     ]),
    /// ];
    ///
    /// assert_eq!(tl.parse(&tokens).into_result(), Ok(vec![("foo", vec!["a", "b"])]));
    /// ```
    fn nested_in<B: Parser<'src, J, I, F>, J, F>(self, other: B) -> NestedIn<Self, B, J, F, O, E>
    where
        Self: Sized,
        I: 'src,
        J: Input<'src>,
        F: ParserExtra<'src, J>,
    {
        NestedIn {
            parser_a: self,
            parser_b: other,
            phantom: EmptyPhantom::new(),
        }
    }

    /// Parse one thing and then another thing, creating the second parser from the result of
    /// the first. If you do need the context in the output, use [`Parser::then_with_ctx`].
    ///
    /// The output of this parser is `U`, the result of the second parser
    ///
    /// Error recovery for this parser may be sub-optimal, as if the first parser succeeds on
    /// recovery then the second produces an error, the primary error will point to the location in
    /// the second parser which failed, ignoring that the first parser may be the root cause. There
    /// may be other pathological errors cases as well.
    ///
    /// # Examples
    ///
    /// ```
    /// # use chumsky::{prelude::*, error::Simple};
    /// let successor = just(b'\0').configure(|cfg, ctx: &u8| cfg.seq(*ctx + 1));
    ///
    /// // A parser that parses a single letter and then its successor
    /// let successive_letters = one_of::<_, _, extra::Err<Simple<u8>>>(b'a'..=b'z')
    ///     .ignore_with_ctx(successor);
    ///
    /// assert_eq!(successive_letters.parse(b"ab").into_result(), Ok(b'b')); // 'b' follows 'a'
    /// assert!(successive_letters.parse(b"ac").has_errors()); // 'c' does not follow 'a'
    /// ```
    fn ignore_with_ctx<U, P>(
        self,
        then: P,
    ) -> IgnoreWithCtx<Self, P, O, I, extra::Full<E::Error, E::State, O>>
    where
        Self: Sized,
        O: 'src,
        P: Parser<'src, I, U, extra::Full<E::Error, E::State, O>>,
    {
        IgnoreWithCtx {
            parser: self,
            then,
            phantom: EmptyPhantom::new(),
        }
    }

    /// Parse one thing and then another thing, creating the second parser from the result of
    /// the first. If you don't need the context in the output, prefer [`Parser::ignore_with_ctx`].
    ///
    /// The output of this parser is `(E::Context, O)`,
    /// a combination of the context and the output of the parser.
    ///
    /// Error recovery for this parser may be sub-optimal, as if the first parser succeeds on
    /// recovery then the second produces an error, the primary error will point to the location in
    /// the second parser which failed, ignoring that the first parser may be the root cause. There
    /// may be other pathological errors cases as well.
    fn then_with_ctx<U, P>(
        self,
        then: P,
    ) -> ThenWithCtx<Self, P, O, I, extra::Full<E::Error, E::State, O>>
    where
        Self: Sized,
        O: 'src,
        P: Parser<'src, I, U, extra::Full<E::Error, E::State, O>>,
    {
        ThenWithCtx {
            parser: self,
            then,
            phantom: EmptyPhantom::new(),
        }
    }

    /// Run the previous contextual parser with the provided context.
    ///
    /// ```
    /// # use chumsky::prelude::*;
    /// # use chumsky::primitive::JustCfg;
    ///
    /// let generic = just(b'0').configure(|cfg, ctx: &u8| cfg.seq(*ctx));
    ///
    /// let parse_a = just::<_, _, extra::Default>(b'b').ignore_then(generic.with_ctx(b'a'));
    /// let parse_b = just::<_, _, extra::Default>(b'a').ignore_then(generic.with_ctx(b'b'));
    ///
    /// assert_eq!(parse_a.parse(b"ba" as &[_]).into_result(), Ok::<_, Vec<EmptyErr>>(b'a'));
    /// assert!(parse_a.parse(b"bb").has_errors());
    /// assert_eq!(parse_b.parse(b"ab" as &[_]).into_result(), Ok(b'b'));
    /// assert!(parse_b.parse(b"aa").has_errors());
    /// ```
    fn with_ctx(self, ctx: E::Context) -> WithCtx<Self, E::Context>
    where
        Self: Sized,
        E::Context: Clone,
    {
        WithCtx { parser: self, ctx }
    }

    /// Runs the previous parser with the provided state.
    ///
    /// This is very uncommonly used and exists mostly for completeness.
    ///
    /// One possible use-case is 'glueing' together parsers declared in different places with incompatible state types.
    ///
    /// Note that the state value will be cloned and dropping *during* parsing, so it is recommended to ensure that
    /// this is a relatively performant operation.
    fn with_state<State>(self, state: State) -> WithState<Self, State>
    where
        Self: Sized,
        State: 'src + Clone,
    {
        WithState {
            parser: self,
            state,
        }
    }

    /// Applies both parsers to the same position in the input, succeeding
    /// only if both succeed. The returned value will be that of the first parser,
    /// and the input will be at the end of the first parser if `and_is` succeeds.
    ///
    /// The second parser is allowed to consume more or less input than the first parser,
    /// but like its output, how much it consumes won't affect the final result.
    ///
    /// The motivating use-case is in combination with [`Parser::not`], allowing a parser
    /// to consume something only if it isn't also something like an escape sequence or a nested block.
    ///
    /// # Examples
    ///
    /// ```
    /// # use chumsky::{prelude::*, error::Simple};
    ///
    /// let escape = just("\\n").to('\n');
    ///
    /// // C-style string literal
    /// let string = none_of::<_, _, extra::Err<Simple<char>>>('"')
    ///     .and_is(escape.not())
    ///     .or(escape)
    ///     .repeated()
    ///     .collect::<String>()
    ///     .padded_by(just('"'));
    ///
    /// assert_eq!(
    ///     string.parse("\"wxyz\"").into_result().as_deref(),
    ///     Ok("wxyz"),
    /// );
    /// assert_eq!(
    ///     string.parse("\"a\nb\"").into_result().as_deref(),
    ///     Ok("a\nb"),
    /// );
    /// ```
    fn and_is<U, B>(self, other: B) -> AndIs<Self, B, U>
    where
        Self: Sized,
        B: Parser<'src, I, U, E>,
    {
        AndIs {
            parser_a: self,
            parser_b: other,
            phantom: EmptyPhantom::new(),
        }
    }

    /// Parse the pattern surrounded by the given delimiters.
    ///
    /// The output type of this parser is `O`, the same as the original parser.
    ///
    /// # Examples
    ///
    /// ```
    /// # use chumsky::{prelude::*, error::Simple};
    /// // A LISP-style S-expression
    /// #[derive(Debug, PartialEq)]
    /// enum SExpr {
    ///     Ident(String),
    ///     Num(u64),
    ///     List(Vec<SExpr>),
    /// }
    ///
    /// let ident = any::<_, extra::Err<Simple<char>>>().filter(|c: &char| c.is_alphabetic())
    ///     .repeated()
    ///     .at_least(1)
    ///     .collect::<String>();
    ///
    /// let num = text::int(10)
    ///     .from_str()
    ///     .unwrapped();
    ///
    /// let s_expr = recursive(|s_expr| s_expr
    ///     .padded()
    ///     .repeated()
    ///     .collect::<Vec<_>>()
    ///     .map(SExpr::List)
    ///     .delimited_by(just('('), just(')'))
    ///     .or(ident.map(SExpr::Ident))
    ///     .or(num.map(SExpr::Num)));
    ///
    /// // A valid input
    /// assert_eq!(
    ///     s_expr.parse("(add (mul 42 3) 15)").into_result(),
    ///     Ok(SExpr::List(vec![
    ///         SExpr::Ident("add".to_string()),
    ///         SExpr::List(vec![
    ///             SExpr::Ident("mul".to_string()),
    ///             SExpr::Num(42),
    ///             SExpr::Num(3),
    ///         ]),
    ///         SExpr::Num(15),
    ///     ])),
    /// );
    /// ```
    fn delimited_by<U, V, B, C>(self, start: B, end: C) -> DelimitedBy<Self, B, C, U, V>
    where
        Self: Sized,
        B: Parser<'src, I, U, E>,
        C: Parser<'src, I, V, E>,
    {
        DelimitedBy {
            parser: self,
            start,
            end,
            phantom: EmptyPhantom::new(),
        }
    }

    /// Parse a pattern, but with an instance of another pattern on either end, yielding the output of the inner.
    ///
    /// The output type of this parser is `O`, the same as the original parser.
    ///
    /// # Examples
    ///
    /// ```
    /// # use chumsky::{prelude::*, error::Simple};
    /// let ident = text::ascii::ident::<_, extra::Err<Simple<char>>>()
    ///     .padded_by(just('!'));
    ///
    /// assert_eq!(ident.parse("!hello!").into_result(), Ok("hello"));
    /// assert!(ident.parse("hello!").has_errors());
    /// assert!(ident.parse("!hello").has_errors());
    /// assert!(ident.parse("hello").has_errors());
    /// ```
    fn padded_by<U, B>(self, padding: B) -> PaddedBy<Self, B, U>
    where
        Self: Sized,
        B: Parser<'src, I, U, E>,
    {
        PaddedBy {
            parser: self,
            padding,
            phantom: EmptyPhantom::new(),
        }
    }

    /// Parse one thing or, on failure, another thing.
    ///
    /// The output of both parsers must be of the same type, because either output can be produced.
    ///
    /// If both parser succeed, the output of the first parser is guaranteed to be prioritized over the output of the
    /// second.
    ///
    /// If both parsers produce errors, the combinator will attempt to select from or combine the errors to produce an
    /// error that is most likely to be useful to a human attempting to understand the problem. The exact algorithm
    /// used is left unspecified, and is not part of the crate's semver guarantees, although regressions in error
    /// quality should be reported in the issue tracker of the main repository.
    ///
    /// Please note that long chains of [`Parser::or`] combinators have been known to result in poor compilation times.
    /// If you feel you are experiencing this, consider using [`choice`] instead.
    ///
    /// The output type of this parser is `O`, the output of both parsers.
    ///
    /// # Examples
    ///
    /// ```
    /// # use chumsky::{prelude::*, error::Simple};
    /// let op = just::<_, _, extra::Err<Simple<char>>>('+')
    ///     .or(just('-'))
    ///     .or(just('*'))
    ///     .or(just('/'));
    ///
    /// assert_eq!(op.parse("+").into_result(), Ok('+'));
    /// assert_eq!(op.parse("/").into_result(), Ok('/'));
    /// assert!(op.parse("!").has_errors());
    /// ```
    fn or<B>(self, other: B) -> Or<Self, B>
    where
        Self: Sized,
        B: Parser<'src, I, O, E>,
    {
        Or {
            choice: choice((self, other)),
        }
    }

    /// Attempt to parse something, but only if it exists.
    ///
    /// If parsing of the pattern is successful, the output is `Some(_)`. Otherwise, the output is `None`.
    ///
    /// The output type of this parser is `Option<O>`.
    ///
    /// # Examples
    ///
    /// ```
    /// # use chumsky::{prelude::*, error::Simple};
    /// let word = any::<_, extra::Err<Simple<char>>>().filter(|c: &char| c.is_alphabetic())
    ///     .repeated()
    ///     .at_least(1)
    ///     .collect::<String>();
    ///
    /// let word_or_question = word
    ///     .then(just('?').or_not());
    ///
    /// assert_eq!(word_or_question.parse("hello?").into_result(), Ok(("hello".to_string(), Some('?'))));
    /// assert_eq!(word_or_question.parse("wednesday").into_result(), Ok(("wednesday".to_string(), None)));
    /// ```
    fn or_not(self) -> OrNot<Self>
    where
        Self: Sized,
    {
        OrNot { parser: self }
    }

    /// Invert the result of the contained parser, failing if it succeeds and succeeding if it fails.
    /// The output of this parser is always `()`, the unit type.
    ///
    /// The motivating case for this is in combination with [`Parser::and_is`], allowing a parser
    /// to consume something only if it isn't also something like an escape sequence or a nested block.
    ///
    /// Caveats:
    /// - The error message produced by `not` by default will likely be fairly unhelpful - it can
    ///   only tell the span that was wrong.
    /// - If not careful, it's fairly easy to create non-intuitive behavior due to end-of-input
    ///   being a valid token for a parser to consume, and as most parsers fail at end of input,
    ///   `not` will succeed on it.
    ///
    /// ```
    /// # use chumsky::{prelude::*, error::Simple};
    ///
    /// #[derive(Debug, PartialEq)]
    /// enum Tree<'src> {
    ///     Text(&'src str),
    ///     Group(Vec<Self>),
    /// }
    ///
    /// // Arbitrary text, nested in a tree with { ... } delimiters
    /// let tree = recursive::<_, _, extra::Err<Simple<char>>, _, _>(|tree| {
    ///     let text = any()
    ///         .and_is(one_of("{}").not())
    ///         .repeated()
    ///         .at_least(1)
    ///         .to_slice()
    ///         .map(Tree::Text);
    ///
    ///     let group = tree
    ///         .repeated()
    ///         .collect()
    ///         .delimited_by(just('{'), just('}'))
    ///         .map(Tree::Group);
    ///
    ///     text.or(group)
    /// });
    ///
    /// assert_eq!(
    ///     tree.parse("{abcd{efg{hijk}lmn{opq}rs}tuvwxyz}").into_result(),
    ///     Ok(Tree::Group(vec![
    ///         Tree::Text("abcd"),
    ///         Tree::Group(vec![
    ///             Tree::Text("efg"),
    ///             Tree::Group(vec![
    ///                 Tree::Text("hijk"),
    ///             ]),
    ///             Tree::Text("lmn"),
    ///             Tree::Group(vec![
    ///                 Tree::Text("opq"),
    ///             ]),
    ///             Tree::Text("rs"),
    ///         ]),
    ///         Tree::Text("tuvwxyz"),
    ///     ])),
    /// );
    /// ```
    fn not(self) -> Not<Self, O>
    where
        Self: Sized,
    {
        Not {
            parser: self,
            phantom: EmptyPhantom::new(),
        }
    }

    /// Parse a pattern zero or more times (analog to Regex's `<PAT>*`).
    ///
    /// Input is eagerly parsed. Be aware that the parser will accept no occurrences of the pattern too. Consider using
    /// [`Repeated::at_least`] instead if you wish to parse a minimum number of elements.
    ///
    /// The output type of this parser is, by default, `()`. If you want to collect the items into a [`Container`]
    /// (such as a [`Vec`]), use [`IterParser::collect`].
    ///
    /// # Examples
    ///
    /// ```
    /// # use chumsky::{prelude::*, error::Simple};
    /// let num = any::<_, extra::Err<Simple<char>>>()
    ///     .filter(|c: &char| c.is_ascii_digit())
    ///     .repeated()
    ///     .at_least(1)
    ///     .collect::<String>()
    ///     .from_str()
    ///     .unwrapped();
    ///
    /// let sum = num.clone()
    ///     .foldl(just('+').ignore_then(num).repeated(), |a, b| a + b);
    ///
    /// assert_eq!(sum.parse("2+13+4+0+5").into_result(), Ok(24));
    /// ```
    #[cfg_attr(debug_assertions, track_caller)]
    fn repeated(self) -> Repeated<Self, O, I, E>
    where
        Self: Sized,
    {
        Repeated {
            parser: self,
            at_least: 0,
            at_most: !0,
            #[cfg(debug_assertions)]
            location: *Location::caller(),
            phantom: EmptyPhantom::new(),
        }
    }

    /// Parse a pattern, separated by another, any number of times.
    ///
    /// You can use [`SeparatedBy::allow_leading`] or [`SeparatedBy::allow_trailing`] to allow leading or trailing
    /// separators.
    ///
    /// The output type of this parser can be any [`Container`].
    ///
    /// # Examples
    ///
    /// ```
    /// # use chumsky::{prelude::*, error::Simple};
    /// let shopping = text::ascii::ident::<_, extra::Err<Simple<char>>>()
    ///     .padded()
    ///     .separated_by(just(','))
    ///     .collect::<Vec<_>>();
    ///
    /// assert_eq!(shopping.parse("eggs").into_result(), Ok(vec!["eggs"]));
    /// assert_eq!(shopping.parse("eggs, flour, milk").into_result(), Ok(vec!["eggs", "flour", "milk"]));
    /// ```
    ///
    /// See [`SeparatedBy::allow_leading`] and [`SeparatedBy::allow_trailing`] for more examples.
    #[cfg_attr(debug_assertions, track_caller)]
    fn separated_by<U, B>(self, separator: B) -> SeparatedBy<Self, B, O, U, I, E>
    where
        Self: Sized,
        B: Parser<'src, I, U, E>,
    {
        SeparatedBy {
            parser: self,
            separator,
            at_least: 0,
            at_most: !0,
            allow_leading: false,
            allow_trailing: false,
            #[cfg(debug_assertions)]
            location: *Location::caller(),
            phantom: EmptyPhantom::new(),
        }
    }

    /// Left-fold the output of the parser into a single value.
    ///
    /// The output of the original parser must be of type `(A, impl IntoIterator<Item = B>)`.
    ///
    /// The output type of this parser is `A`, the left-hand component of the original parser's output.
    ///
    /// # Examples
    ///
    /// ```
    /// # use chumsky::{prelude::*, error::Simple};
    /// let int = text::int::<_, extra::Err<Simple<char>>>(10)
    ///     .from_str()
    ///     .unwrapped();
    ///
    /// let sum = int
    ///     .clone()
    ///     .foldl(just('+').ignore_then(int).repeated(), |a, b| a + b);
    ///
    /// assert_eq!(sum.parse("1+12+3+9").into_result(), Ok(25));
    /// assert_eq!(sum.parse("6").into_result(), Ok(6));
    /// ```
    #[cfg_attr(debug_assertions, track_caller)]
    fn foldl<B, F, OB>(self, other: B, f: F) -> Foldl<F, Self, B, OB, E>
    where
        F: Fn(O, OB) -> O,
        B: IterParser<'src, I, OB, E>,
        Self: Sized,
    {
        Foldl {
            parser_a: self,
            parser_b: other,
            folder: f,
            #[cfg(debug_assertions)]
            location: *Location::caller(),
            phantom: EmptyPhantom::new(),
        }
    }

    /// Left-fold the output of the parser into a single value, making use of the parser's state when doing so.
    ///
    /// The output of the original parser must be of type `(A, impl IntoIterator<Item = B>)`.
    ///
    /// The output type of this parser is `A`, the left-hand component of the original parser's output.
    ///
    /// # Examples
    ///
    /// ## General
    ///
    /// ```
    /// # use chumsky::{prelude::*, error::Simple, extra::SimpleState};
    /// let int = text::int::<_, extra::Full<Simple<char>, SimpleState<i32>, ()>>(10)
    ///     .from_str()
    ///     .unwrapped();
    ///
    /// let sum = int
    ///     .clone()
    ///     .foldl_with(just('+').ignore_then(int).repeated(), |a, b, e| (a + b) * **e.state());
    ///
    /// let mut multiplier = SimpleState(2i32);
    /// assert_eq!(sum.parse_with_state("1+12+3+9", &mut multiplier).into_result(), Ok(134));
    /// assert_eq!(sum.parse_with_state("6", &mut multiplier).into_result(), Ok(6));
    /// ```
    ///
    /// ## Interning / Arena Allocation
    ///
    /// This example assumes use of the `slotmap` crate for arena allocation.
    ///
    /// ```
    /// # use chumsky::prelude::*;
    /// use slotmap::{new_key_type, SlotMap};
    ///
    /// // Metadata type for node Ids for extra type safety
    /// new_key_type! {
    ///    pub struct NodeId;
    /// }
    ///
    /// // AST nodes reference other nodes with `NodeId`s instead of containing boxed/owned values
    /// #[derive(Copy, Clone, Debug, PartialEq)]
    /// enum Expr {
    ///     Int(i32),
    ///     Add(NodeId, NodeId),
    /// }
    ///
    /// type NodeArena = SlotMap<NodeId, Expr>;
    ///
    /// // Now, define our parser
    /// let int = text::int::<&str, extra::Full<Simple<char>, extra::SimpleState<NodeArena>, ()>>(10)
    ///     .padded()
    ///     .map_with(|s, e|
    ///         // Return the ID of the new integer node
    ///         e.state().insert(Expr::Int(s.parse().unwrap()))
    ///     );
    ///
    /// let sum = int.foldl_with(
    ///     just('+').padded().ignore_then(int).repeated(),
    ///     |a: NodeId, b: NodeId, e| {
    ///         // Inserting an item into the arena returns its ID
    ///         e.state().insert(Expr::Add(a, b))
    ///     }
    /// );
    ///
    /// // Test our parser
    /// let mut arena = extra::SimpleState(NodeArena::default());
    /// let four_plus_eight = sum.parse_with_state("4 + 8", &mut arena).unwrap();
    /// if let Expr::Add(a, b) = arena[four_plus_eight] {
    ///     assert_eq!(arena[a], Expr::Int(4));
    ///     assert_eq!(arena[b], Expr::Int(8));
    /// } else {
    ///     panic!("Not an Expr::Add");
    /// }
    /// ```
    #[cfg_attr(debug_assertions, track_caller)]
    fn foldl_with<B, F, OB>(self, other: B, f: F) -> FoldlWith<F, Self, B, OB, E>
    where
        F: Fn(O, OB, &mut MapExtra<'src, '_, I, E>) -> O,
        B: IterParser<'src, I, OB, E>,
        Self: Sized,
    {
        FoldlWith {
            parser_a: self,
            parser_b: other,
            folder: f,
            #[cfg(debug_assertions)]
            location: *Location::caller(),
            phantom: EmptyPhantom::new(),
        }
    }

    /// Parse a pattern. Afterwards, the input stream will be rewound to its original state, as if parsing had not
    /// occurred.
    ///
    /// This combinator is useful for cases in which you wish to avoid a parser accidentally consuming too much input,
    /// causing later parsers to fail as a result. A typical use-case of this is that you want to parse something that
    /// is not followed by something else.
    ///
    /// The output type of this parser is `O`, the same as the original parser.
    ///
    /// # Examples
    ///
    /// ```
    /// # use chumsky::prelude::*;
    /// let just_numbers = text::digits::<_, extra::Err<Simple<char>>>(10)
    ///     .to_slice()
    ///     .padded()
    ///     .then_ignore(none_of("+-*/").rewind())
    ///     .separated_by(just(','))
    ///     .collect::<Vec<_>>();
    /// // 3 is not parsed because it's followed by '+'.
    /// assert_eq!(just_numbers.lazy().parse("1, 2, 3 + 4").into_result(), Ok(vec!["1", "2"]));
    /// ```
    fn rewind(self) -> Rewind<Self>
    where
        Self: Sized,
    {
        Rewind { parser: self }
    }

    /// Make the parser lazy, such that it parses as much of the input as it can finishes successfully, leaving the trailing input untouched.
    ///
    /// The output type of this parser is `O`, the same as the original parser.
    ///
    /// # Examples
    ///
    /// ```
    /// # use chumsky::prelude::*;
    /// let digits = one_of::<_, _, extra::Err<Simple<char>>>('0'..='9')
    ///     .repeated()
    ///     .collect::<String>()
    ///     .lazy();
    ///
    /// assert_eq!(digits.parse("12345abcde").into_result().as_deref(), Ok("12345"));
    /// ```
    fn lazy(self) -> Lazy<'src, Self, I, E>
    where
        Self: Sized,
        I: ValueInput<'src>,
    {
        self.then_ignore(any().repeated())
    }

    /// Parse a pattern, ignoring any amount of whitespace both before and after the pattern.
    ///
    /// The output type of this parser is `O`, the same as the original parser.
    ///
    /// # Examples
    ///
    /// ```
    /// # use chumsky::prelude::*;
    /// let ident = text::ascii::ident::<_, extra::Err<Simple<char>>>().padded();
    ///
    /// // A pattern with no whitespace surrounding it is accepted
    /// assert_eq!(ident.parse("hello").into_result(), Ok("hello"));
    /// // A pattern with arbitrary whitespace surrounding it is also accepted
    /// assert_eq!(ident.parse(" \t \n  \t   world  \t  ").into_result(), Ok("world"));
    /// ```
    fn padded(self) -> Padded<Self>
    where
        Self: Sized,
        I: Input<'src>,
        I::Token: Char,
    {
        Padded { parser: self }
    }

    // /// Flatten a nested collection.
    // ///
    // /// This use-cases of this method are broadly similar to those of [`Iterator::flatten`].
    // ///
    // /// The output type of this parser is `Vec<T>`, where the original parser output was
    // /// `impl IntoIterator<Item = impl IntoIterator<Item = T>>`.
    // fn flatten<T, Inner>(self) -> Map<Self, O, fn(O) -> Vec<T>>
    // where
    //     Self: Sized,
    //     O: IntoIterator<Item = Inner>,
    //     Inner: IntoIterator<Item = T>,
    // {
    //     self.map(|xs| xs.into_iter().flat_map(|xs| xs.into_iter()).collect())
    // }

    /// Apply a fallback recovery strategy to this parser should it fail.
    ///
    /// There is no silver bullet for error recovery, so this function allows you to specify one of several different
    /// strategies at the location of your choice. Prefer an error recovery strategy that more precisely mirrors valid
    /// syntax where possible to make error recovery more reliable.
    ///
    /// Because chumsky is a [PEG](https://en.m.wikipedia.org/wiki/Parsing_expression_grammar) parser, which always
    /// take the first successful parsing route through a grammar, recovering from an error may cause the parser to
    /// erroneously miss alternative valid routes through the grammar that do not generate recoverable errors. If you
    /// run into cases where valid syntax fails to parse without errors, this might be happening: consider removing
    /// error recovery or switching to a more specific error recovery strategy.
    ///
    /// The output type of this parser is `O`, the same as the original parser.
    ///
    /// # Examples
    ///
    /// ```
    /// # use chumsky::{prelude::*, error::Simple};
    /// #[derive(Debug, PartialEq)]
    /// enum Expr<'src> {
    ///     Error,
    ///     Int(&'src str),
    ///     List(Vec<Expr<'src>>),
    /// }
    ///
    /// let recovery = just::<_, _, extra::Err<Simple<char>>>('[')
    ///         .then(none_of(']').repeated().then(just(']')));
    ///
    /// let expr = recursive::<_, _, extra::Err<Simple<char>>, _, _>(|expr| expr
    ///     .separated_by(just(','))
    ///     .collect::<Vec<_>>()
    ///     .delimited_by(just('['), just(']'))
    ///     .map(Expr::List)
    ///     // If parsing a list expression fails, recover at the next delimiter, generating an error AST node
    ///     .recover_with(via_parser(recovery.map(|_| Expr::Error)))
    ///     .or(text::int(10).map(Expr::Int))
    ///     .padded());
    ///
    /// assert!(expr.parse("five").has_errors()); // Text is not a valid expression in this language...
    /// assert_eq!(
    ///     expr.parse("[1, 2, 3]").into_result(),
    ///     Ok(Expr::List(vec![Expr::Int("1"), Expr::Int("2"), Expr::Int("3")])),
    /// ); // ...but lists and numbers are!
    ///
    /// // This input has two syntax errors...
    /// let res = expr.parse("[[1, two], [3, four]]");
    /// // ...and error recovery allows us to catch both of them!
    /// assert_eq!(res.errors().len(), 2);
    /// // Additionally, the AST we get back still has useful information.
    /// assert_eq!(res.output(), Some(&Expr::List(vec![Expr::Error, Expr::Error])));
    /// ```
    fn recover_with<S: Strategy<'src, I, O, E>>(self, strategy: S) -> RecoverWith<Self, S>
    where
        Self: Sized,
    {
        RecoverWith {
            parser: self,
            strategy,
        }
    }

    /// Map the primary error of this parser to another value.
    ///
    /// This function is most useful when using a custom error type, allowing you to augment errors according to
    /// context.
    ///
    /// The output type of this parser is `O`, the same as the original parser.
    // TODO: Map E -> D, not E -> E
    fn map_err<F>(self, f: F) -> MapErr<Self, F>
    where
        Self: Sized,
        F: Fn(E::Error) -> E::Error,
    {
        MapErr {
            parser: self,
            mapper: f,
        }
    }

    // /// Map the primary error of this parser to another value, making use of the span from the start of the attempted
    // /// to the point at which the error was encountered.
    // ///
    // /// This function is useful for augmenting errors to allow them to display the span of the initial part of a
    // /// pattern, for example to add a "while parsing" clause to your error messages.
    // ///
    // /// The output type of this parser is `O`, the same as the original parser.
    // ///
    // // TODO: Map E -> D, not E -> E
    // fn map_err_with_span<F>(self, f: F) -> MapErrWithSpan<Self, F>
    // where
    //     Self: Sized,
    //     F: Fn(E::Error, I::Span) -> E::Error,
    // {
    //     MapErrWithSpan {
    //         parser: self,
    //         mapper: f,
    //     }
    // }

    /// Map the primary error of this parser to another value, making use of the parser state.
    ///
    /// This function is useful for augmenting errors to allow them to include context in non context-free
    /// languages, or provide contextual notes on possible causes.
    ///
    /// The output type of this parser is `O`, the same as the original parser.
    ///
    // TODO: Map E -> D, not E -> E
    fn map_err_with_state<F>(self, f: F) -> MapErrWithState<Self, F>
    where
        Self: Sized,
        F: Fn(E::Error, I::Span, &mut E::State) -> E::Error,
    {
        MapErrWithState {
            parser: self,
            mapper: f,
        }
    }

    /// Validate an output, producing non-terminal errors if it does not fulfill certain criteria.
    /// The errors will not immediately halt parsing on this path, but instead it will continue,
    /// potentially emitting one or more other errors, only failing after the pattern has otherwise
    /// successfully, or emitted another terminal error.
    ///
    /// This function also permits mapping the output to a value of another type, similar to [`Parser::map`].
    ///
    /// If you wish parsing of this pattern to halt when an error is generated instead of continuing, consider using
    /// [`Parser::try_map`] instead.
    ///
    /// The output type of this parser is `U`, the result of the validation closure.
    ///
    /// # Examples
    ///
    /// ```
    /// # use chumsky::prelude::*;
    /// let large_int = text::int::<_, extra::Err<Rich<char>>>(10)
    ///     .from_str()
    ///     .unwrapped()
    ///     .validate(|x: u32, e, emitter| {
    ///         if x < 256 { emitter.emit(Rich::custom(e.span(), format!("{} must be 256 or higher.", x))) }
    ///         x
    ///     });
    ///
    /// assert_eq!(large_int.parse("537").into_result(), Ok(537));
    /// assert!(large_int.parse("243").into_result().is_err());
    /// ```
    ///
    /// To show the difference in behavior from [`Parser::try_map`]:
    ///
    /// ```
    /// # use chumsky::{text::TextExpected, util::MaybeRef, error::LabelError, prelude::*};
    ///
    /// // Start with the same large_int validator
    /// let large_int_val = text::int::<_, extra::Err<Rich<char>>>(10)
    ///         .from_str()
    ///         .unwrapped()
    ///         .validate(|x: u32, e, emitter| {
    ///             if x < 256 { emitter.emit(Rich::custom(e.span(), format!("{} must be 256 or higher", x))) }
    ///             x
    ///         });
    ///
    /// // A try_map version of the same parser
    /// let large_int_tm = text::int::<_, extra::Err<Rich<char>>>(10)
    ///         .from_str()
    ///         .unwrapped()
    ///         .try_map(|x: u32, span| {
    ///             if x < 256 {
    ///                 Err(Rich::custom(span, format!("{} must be 256 or higher", x)))
    ///             } else {
    ///                 Ok(x)
    ///             }
    ///         });
    ///
    /// // Parser that uses the validation version
    /// let multi_step_val = large_int_val.then(text::ascii::ident().padded());
    /// // Parser that uses the try_map version
    /// let multi_step_tm = large_int_tm.then(text::ascii::ident().padded());
    ///
    /// // On success, both parsers are equivalent
    /// assert_eq!(
    ///     multi_step_val.parse("512 foo").into_result(),
    ///     Ok((512, "foo"))
    /// );
    ///
    /// assert_eq!(
    ///     multi_step_tm.parse("512 foo").into_result(),
    ///     Ok((512, "foo"))
    /// );
    ///
    /// // However, on failure, they may produce different errors:
    /// assert_eq!(
    ///     multi_step_val.parse("100 2").into_result(),
    ///     Err(vec![
    ///         Rich::<char>::custom((0..3).into(), "100 must be 256 or higher"),
    ///         <Rich<char> as LabelError<&str, _>>::expected_found([TextExpected::<&str>::IdentifierPart], Some(MaybeRef::Val('2')), (4..5).into()),
    ///     ])
    /// );
    ///
    /// assert_eq!(
    ///     multi_step_tm.parse("100 2").into_result(),
    ///     Err(vec![Rich::<char>::custom((0..3).into(), "100 must be 256 or higher")])
    /// );
    /// ```
    ///
    /// As is seen in the above example, validation doesn't prevent the emission of later errors in the
    /// same parser, but still produces an error in the output.
    ///
    fn validate<U, F>(self, f: F) -> Validate<Self, O, F>
    where
        Self: Sized,
        F: Fn(O, &mut MapExtra<'src, '_, I, E>, &mut Emitter<E::Error>) -> U,
    {
        Validate {
            parser: self,
            validator: f,
            phantom: EmptyPhantom::new(),
        }
    }

    // /// Map the primary error of this parser to a result. If the result is [`Ok`], the parser succeeds with that value.
    // ///
    // /// Note that, if the closure returns [`Err`], the parser will not consume any input.
    // ///
    // /// The output type of this parser is `U`, the [`Ok`] type of the result.
    // fn or_else<F>(self, f: F) -> OrElse<Self, F>
    // where
    //     Self: Sized,
    //     F: Fn(E::Error) -> Result<O, E::Error>,
    // {
    //     OrElse {
    //         parser: self,
    //         or_else: f,
    //     }
    // }

    /// Attempt to convert the output of this parser into something else using Rust's [`FromStr`] trait.
    ///
    /// This is most useful when wanting to convert literal values into their corresponding Rust type, such as when
    /// parsing integers.
    ///
    /// The output type of this parser is `Result<U, U::Err>`, the result of attempting to parse the output, `O`, into
    /// the value `U`.
    ///
    /// # Examples
    ///
    /// ```
    /// # use chumsky::prelude::*;
    /// let uint64 = text::int::<_, extra::Err<Simple<char>>>(10)
    ///     .from_str::<u64>()
    ///     .unwrapped();
    ///
    /// assert_eq!(uint64.parse("7").into_result(), Ok(7));
    /// assert_eq!(uint64.parse("42").into_result(), Ok(42));
    /// ```
    #[allow(clippy::wrong_self_convention)]
    fn from_str<U>(self) -> Map<Self, O, fn(O) -> Result<U, U::Err>>
    where
        Self: Sized,
        U: FromStr,
        O: AsRef<str>,
    {
        self.map(|o| o.as_ref().parse())
    }

    /// For parsers that produce a [`Result`] as their output, unwrap the result (panicking if an [`Err`] is
    /// encountered).
    ///
    /// In general, this method should be avoided except in cases where all possible that the parser might produce can
    /// by parsed using [`FromStr`] without producing an error.
    ///
    /// This combinator is not named `unwrap` to avoid confusion: it unwraps *during parsing*, not immediately.
    ///
    /// The output type of this parser is `U`, the [`Ok`] value of the [`Result`].
    ///
    /// # Examples
    ///
    /// ```
    /// # use chumsky::prelude::*;
    /// let boolean = just::<_, _, extra::Err<Simple<char>>>("true")
    ///     .or(just("false"))
    ///     .from_str::<bool>()
    ///     .unwrapped(); // Cannot panic: the only possible outputs generated by the parser are "true" or "false"
    ///
    /// assert_eq!(boolean.parse("true").into_result(), Ok(true));
    /// assert_eq!(boolean.parse("false").into_result(), Ok(false));
    /// // Does not panic, because the original parser only accepts "true" or "false"
    /// assert!(boolean.parse("42").has_errors());
    /// ```
    #[track_caller]
    fn unwrapped(self) -> Unwrapped<Self, O>
    where
        Self: Sized,
    {
        Unwrapped {
            parser: self,
            location: *Location::caller(),
            phantom: EmptyPhantom::new(),
        }
    }

    /// Turn this [`Parser`] into an [`IterParser`] if its output type implements [`IntoIterator`].
    ///
    /// The resulting iterable parser will emit each element of the output type in turn.
    ///
    /// This is *broadly* analogous to functions like [`Vec::into_iter`], but operating at the level of parser outputs.
    ///
    /// # Examples
    ///
    /// ```
    /// # use chumsky::prelude::*;
    /// // Parses whole integers
    /// let num = text::int::<&str, extra::Default>(10).padded().map(|x: &str| x.parse::<u64>().unwrap());
    /// // Parses a range like `0..4` into a vector like `[0, 1, 2, 3]`
    /// let range = num.then_ignore(just("..")).then(num)
    ///     .map(|(x, y)| x..y)
    ///     .into_iter()
    ///     .collect::<Vec<u64>>();
    /// // Parses a list of numbers into a vector
    /// let list = num.separated_by(just(',')).collect::<Vec<u64>>();
    /// let set = range.or(list);
    /// assert_eq!(set.parse("0, 1, 2, 3").unwrap(), [0, 1, 2, 3]);
    /// assert_eq!(set.parse("0..4").unwrap(), [0, 1, 2, 3]);
    /// ```
    fn into_iter(self) -> IntoIter<Self, O>
    where
        Self: Sized,
        O: IntoIterator,
    {
        IntoIter {
            parser: self,
            phantom: EmptyPhantom::new(),
        }
    }

    /// Box the parser, yielding a parser that performs parsing through dynamic dispatch.
    ///
    /// Boxing a parser might be useful for:
    ///
    /// - Dynamically building up parsers at run-time
    ///
    /// - Improving compilation times (Rust can struggle to compile code containing very long types)
    ///
    /// - Passing a parser over an FFI boundary
    ///
    /// - Getting around compiler implementation problems with long types such as
    ///   [this](https://github.com/rust-lang/rust/issues/54540).
    ///
    /// - Places where you need to name the type of a parser
    ///
    /// Boxing a parser is broadly equivalent to boxing other combinators via dynamic dispatch, such as [`Iterator`].
    ///
    /// The output type of this parser is `O`, the same as the original parser.
    ///
    /// # Examples
    ///
    /// When not using `boxed`, the following patterns are either impossible or very difficult to express:
    ///
    /// ```compile_fail
    /// # use chumsky::prelude::*;
    ///
    /// pub trait Parseable: Sized {
    ///     type Parser<'src>: Parser<'src, &'src str, Self>;
    ///
    ///     fn parser<'src>() -> Self::Parser<'src>;
    /// }
    ///
    /// impl Parseable for i32 {
    ///     // We *can* write this type, but it will be very impractical, and change on any alterations
    ///     // to the implementation
    ///     type Parser<'src> = ???;
    ///
    ///     fn parser<'src>() -> Self::Parser<'src> {
    ///         todo()
    ///     }
    /// }
    /// ```
    ///
    /// ```compile_fail
    /// # use chumsky::prelude::*;
    /// # fn user_input<'src>() -> impl IntoIterator<Item = impl Parser<'src, &'src str, char>> { [just('b')] }
    ///
    /// let user_input = user_input();
    ///
    /// let mut parser = just('a');
    /// for i in user_input {
    ///     // Doesn't work due to type mismatch - since every combinator creates a unique type
    ///     parser = parser.or(i);
    /// }
    ///
    /// let parser = parser.then(just('z'));
    /// let _ = parser.parse("b").into_result();
    /// ```
    ///
    /// However, with `boxed`, we can express them by making the parsers all share a common type:
    ///
    /// ```
    /// use chumsky::prelude::*;
    ///
    /// pub trait Parseable: Sized {
    ///     fn parser<'src>() -> Boxed<'src, 'src, &'src str, Self>;
    /// }
    ///
    /// impl Parseable for i32 {
    ///     fn parser<'src>() -> Boxed<'src, 'src, &'src str, Self> {
    ///         todo().boxed()
    ///     }
    /// }
    /// ```
    ///
    /// ```
    /// # use chumsky::prelude::*;
    /// # fn user_input<'src>() -> impl IntoIterator<Item = impl Parser<'src, &'src str, char>> { [just('b'), just('c')] }
    /// let user_input = user_input();
    /// let mut parser = just('a').boxed();
    /// for i in user_input {
    ///     // Doesn't work due to type mismatch - since every combinator creates a unique type
    ///     parser = parser.or(i).boxed();
    /// }
    /// let parser = parser.then(just('z'));
    /// parser.parse("az").into_result().unwrap();
    /// ```
    ///
    fn boxed<'b>(self) -> Boxed<'src, 'b, I, O, E>
    where
        Self: Sized + 'src + 'b,
    {
        Boxed {
            inner: Rc::new(self),
        }
    }

    /// Simplify the type of the parser using Rust's `impl Trait` syntax.
    ///
    /// The only reason for using this function is to make Rust's compiler errors easier to debug: it does not change
    /// the behaviour of the parser at all, and is in fact just a simple identity function.
    #[cfg(feature = "nightly")]
    fn simplify(self) -> impl Parser<'src, I, O, E>
    where
        Self: Sized + 'src,
    {
        self
    }

    /// Have this parser be enabled or disabled depending on context.
    ///
    /// This method, by itself, does nothing: you must use [`ConfigParser::configure`] to specify when the parser is
    /// enabled.
    ///
    /// # Example
    ///
    /// ```
    /// # use chumsky::prelude::*;
    ///
    /// // Our parser can be in two modes depending on context: hexadecimal, or denary
    /// #[derive(Clone)]
    /// enum Mode { Hex, Dec }
    ///
    /// let digits = one_of::<_, _, extra::Context<Mode>>("0123456789")
    ///     .or(one_of("abcdef").contextual().configure(|cfg, ctx| matches!(ctx, Mode::Hex)))
    ///     .repeated();
    ///
    /// let num = just::<_, _, extra::Default>("0x").ignore_then(digits.with_ctx(Mode::Hex))
    ///     // Fallback: when '0x' isn't present, parse using denary mode
    ///     .or(digits.with_ctx(Mode::Dec))
    ///     .to_slice();
    ///
    /// assert_eq!(num.parse("0x1a3f5b").into_result(), Ok("0x1a3f5b"));
    /// assert_eq!(num.parse("12345").into_result(), Ok("12345"));
    /// // Without the '0x' prefix, hexadecimal digits are invalid
    /// assert!(num.parse("1a3f5b").has_errors());
    /// ```
    fn contextual(self) -> Contextual<Self>
    where
        Self: Sized,
    {
        Contextual { inner: self }
    }

    /// Use [Pratt parsing](https://en.wikipedia.org/wiki/Operator-precedence_parser#Pratt_parsing) to ergonomically
    /// parse this pattern separated by prefix, postfix, and infix operators of various associativites and precedence.
    ///
    /// Pratt parsing is a powerful technique and is recommended when writing parsers for expressions.
    ///
    /// # Example
    ///
    /// See the documentation in [`pratt`] for more extensive examples and details.
    ///
    /// ```
    /// # use chumsky::prelude::*;
    /// use chumsky::pratt::*;
    ///
    /// let int = text::int::<_, extra::Err<Rich<char>>>(10)
    ///     .from_str()
    ///     .unwrapped()
    ///     .padded();
    ///
    /// let op = |c| just(c).padded();
    ///
    /// let expr = int.pratt((
    ///     prefix(2, op('-'), |_, x: i64, _| -x),
    ///     infix(left(1), op('*'), |x, _, y, _| x * y),
    ///     infix(left(1), op('/'), |x, _, y, _| x / y),
    ///     infix(left(0), op('+'), |x, _, y, _| x + y),
    ///     infix(left(0), op('-'), |x, _, y, _| x - y),
    /// ));
    ///
    /// // Pratt parsing can handle unary operators...
    /// assert_eq!(expr.parse("-7").into_result(), Ok(-7));
    /// // ...and infix binary operators...
    /// assert_eq!(expr.parse("6 + 3").into_result(), Ok(9));
    /// // ...and arbitrary precedence levels between them.
    /// assert_eq!(expr.parse("2 + 3 * -4").into_result(), Ok(-10));
    /// ```
    #[cfg(feature = "pratt")]
    fn pratt<Ops>(self, ops: Ops) -> pratt::Pratt<Self, Ops>
    where
        Self: Sized,
    {
        pratt::Pratt { atom: self, ops }
    }
}

#[cfg(feature = "nightly")]
impl<'src, I, O, E> Parser<'src, I, O, E> for !
where
    I: Input<'src>,
    E: ParserExtra<'src, I>,
{
    fn go<M: Mode>(&self, _inp: &mut InputRef<'src, '_, I, E>) -> PResult<M, O> {
        *self
    }

    go_extra!(O);
}

/// A [`Parser`] that can be configured with runtime context.
///
/// This allows for context-sensitive parsing
/// of input. Note that chumsky only supports 'left'-sensitive parsing, where the context for a parser
/// is derived from earlier in the input.
///
/// Chumsky distinguishes 'state' from 'context'. State is not able to change what input a parser
/// accepts, but may be used to change the contents of the type it emits. In this way state is expected
/// to be idempotent - combinators such as [`Parser::map_with`] are allowed to not call the
/// provided closure at all if they don't emit any output. Context and configuration, on the other hand,
/// is used to change what kind of input a parser may accept, and thus must always be evaluated. Context
/// isn't usable in any map combinator however - while it may affect accepted input, it is not expected
/// to change the final result outside of how it changes what the parser itself returns.
///
/// Not all parsers currently support configuration. If you feel like you need a parser to be configurable
/// and it isn't currently, please open an issue on the issue tracker of the main repository.
pub trait ConfigParser<'src, I, O, E>: Parser<'src, I, O, E>
where
    I: Input<'src>,
    E: ParserExtra<'src, I>,
{
    /// A type describing the configurable aspects of the parser.
    type Config: Default;

    #[doc(hidden)]
    fn go_cfg<M: Mode>(
        &self,
        inp: &mut InputRef<'src, '_, I, E>,
        cfg: Self::Config,
    ) -> PResult<M, O>;

    #[doc(hidden)]
    #[inline(always)]
    fn go_emit_cfg(
        &self,
        inp: &mut InputRef<'src, '_, I, E>,
        cfg: Self::Config,
    ) -> PResult<Emit, O> {
        self.go_cfg::<Emit>(inp, cfg)
    }
    #[doc(hidden)]
    #[inline(always)]
    fn go_check_cfg(
        &self,
        inp: &mut InputRef<'src, '_, I, E>,
        cfg: Self::Config,
    ) -> PResult<Check, O> {
        self.go_cfg::<Check>(inp, cfg)
    }

    /// A combinator that allows configuration of the parser from the current context. Context
    /// is most often derived from [`Parser::ignore_with_ctx`], [`Parser::then_with_ctx`] or [`map_ctx`],
    /// and is how chumsky supports parsing things such as indentation-sensitive grammars.
    ///
    /// # Examples
    ///
    /// ```
    /// # use chumsky::prelude::*;
    ///
    /// let int = text::int::<_, extra::Err<Rich<char>>>(10)
    ///     .from_str()
    ///     .unwrapped();
    ///
    /// // By default, accepts any number of items
    /// let item = text::ascii::ident()
    ///     .padded()
    ///     .repeated();
    ///
    /// // With configuration, we can declare an exact number of items based on a prefix length
    /// let len_prefixed_arr = int
    ///     .ignore_with_ctx(item.configure(|repeat, ctx| repeat.exactly(*ctx)).collect::<Vec<_>>());
    ///
    /// assert_eq!(
    ///     len_prefixed_arr.parse("2 foo bar").into_result(),
    ///     Ok(vec!["foo", "bar"]),
    /// );
    ///
    /// assert_eq!(
    ///     len_prefixed_arr.parse("0").into_result(),
    ///     Ok(vec![]),
    /// );
    ///
    /// len_prefixed_arr.parse("3 foo bar baz bam").into_result().unwrap_err();
    /// len_prefixed_arr.parse("3 foo bar").into_result().unwrap_err();
    /// ```
    fn configure<F>(self, cfg: F) -> Configure<Self, F>
    where
        Self: Sized,
        F: Fn(Self::Config, &E::Context) -> Self::Config,
    {
        Configure { parser: self, cfg }
    }
}

/// An iterator that wraps an iterable parser. See [`IterParser::parse_iter`].
#[cfg(test)]
pub struct ParserIter<
    'src,
    'iter,
    P: IterParser<'src, I, O, E>,
    I: Input<'src>,
    O,
    E: ParserExtra<'src, I>,
> {
    parser: P,
    own: InputOwn<'src, 'iter, I, E>,
    iter_state: Option<P::IterState<Emit>>,
    #[allow(dead_code)]
    phantom: EmptyPhantom<(&'src (), O)>,
}

#[cfg(test)]
impl<'src, P, I: Input<'src>, O, E: ParserExtra<'src, I>> Iterator
    for ParserIter<'src, '_, P, I, O, E>
where
    P: IterParser<'src, I, O, E>,
{
    type Item = O;

    fn next(&mut self) -> Option<Self::Item> {
        let mut inp = self.own.as_ref_start();
        let parser = &self.parser;

        let iter_state = match &mut self.iter_state {
            Some(state) => state,
            None => {
                let state = parser.make_iter::<Emit>(&mut inp).ok()?;
                self.iter_state = Some(state);
                self.iter_state.as_mut().unwrap()
            }
        };

        let res = parser.next::<Emit>(&mut inp, iter_state);
        // TODO: Avoid clone
        self.own.start = inp.cursor().inner;
        res.ok().and_then(|res| res)
    }
}

/// An iterable equivalent of [`Parser`], i.e: a parser that generates a sequence of outputs.
pub trait IterParser<'src, I, O, E = extra::Default>
where
    I: Input<'src>,
    E: ParserExtra<'src, I>,
{
    #[doc(hidden)]
    type IterState<M: Mode>
    where
        I: 'src;

    // Determines whether this iter parser is expected to not consume input on each iteration
    #[doc(hidden)]
    const NONCONSUMPTION_IS_OK: bool = false;

    #[doc(hidden)]
    fn make_iter<M: Mode>(
        &self,
        inp: &mut InputRef<'src, '_, I, E>,
    ) -> PResult<Emit, Self::IterState<M>>;
    #[doc(hidden)]
    fn next<M: Mode>(
        &self,
        inp: &mut InputRef<'src, '_, I, E>,
        state: &mut Self::IterState<M>,
    ) -> IPResult<M, O>;

    /// Collect this iterable parser into a [`Container`].
    ///
    /// This is commonly useful for collecting parsers that output many values into containers of various kinds:
    /// [`Vec`]s, [`String`]s, or even [`HashMap`]s. This method is analogous to [`Iterator::collect`].
    ///
    /// The output type of this iterable parser is `C`, the type being collected into.
    ///
    /// # Examples
    ///
    /// ```
    /// # use chumsky::{prelude::*, error::Simple};
    /// let word = any::<_, extra::Err<Simple<char>>>().filter(|c: &char| c.is_alphabetic()) // This parser produces an output of `char`
    ///     .repeated() // This parser is iterable (i.e: implements `IterParser`)
    ///     .collect::<String>(); // We collect the `char`s into a `String`
    ///
    /// assert_eq!(word.parse("hello").into_result(), Ok("hello".to_string()));
    /// ```
    #[cfg_attr(debug_assertions, track_caller)]
    fn collect<C: Container<O>>(self) -> Collect<Self, O, C>
    where
        Self: Sized,
    {
        Collect {
            parser: self,
            #[cfg(debug_assertions)]
            location: *Location::caller(),
            phantom: EmptyPhantom::new(),
        }
    }

    /// Collect this iterable parser into a [`ContainerExactly`].
    ///
    /// This is useful for situations where the number of items to consume is statically known.
    /// A common use-case is collecting into an array.
    ///
    /// The output type of this iterable parser if `C`, the type being collected into.
    ///
    /// # Examples
    ///
    /// ```
    /// # use chumsky::{prelude::*, error::Simple};
    /// let three_digit = any::<_, extra::Err<Simple<char>>>().filter(|c: &char| c.is_numeric())
    ///     .repeated()
    ///     .collect_exactly::<[_; 3]>();
    ///
    /// assert_eq!(three_digit.parse("123").into_result(), Ok(['1', '2', '3']));
    /// assert!(three_digit.parse("12").into_result().is_err());
    /// assert!(three_digit.parse("1234").into_result().is_err());
    /// ```
    fn collect_exactly<C: ContainerExactly<O>>(self) -> CollectExactly<Self, O, C>
    where
        Self: Sized,
    {
        CollectExactly {
            parser: self,
            phantom: EmptyPhantom::new(),
        }
    }

    /// Collect this iterable parser into a [`usize`], outputting the number of elements that were parsed.
    ///
    /// This is sugar for [`.collect::<usize>()`](Self::collect).
    ///
    /// # Examples
    ///
    /// ```
    /// # use chumsky::prelude::*;
    ///
    /// // Counts how many chess squares are in the input.
    /// let squares = one_of::<_, _, extra::Err<Simple<char>>>('a'..='z').then(one_of('1'..='8')).padded().repeated().count();
    ///
    /// assert_eq!(squares.parse("a1 b2 c3").into_result(), Ok(3));
    /// assert_eq!(squares.parse("e5 e7 c6 c7 f6 d5 e6 d7 e4 c5 d6 c4 b6 f5").into_result(), Ok(14));
    /// assert_eq!(squares.parse("").into_result(), Ok(0));
    /// ```
    fn count(self) -> Collect<Self, O, usize>
    where
        Self: Sized,
    {
        self.collect()
    }

    /// Enumerate outputs of this iterable parser.
    ///
    /// This function behaves in a similar way to [`Iterator::enumerate`].
    ///
    /// The output type of this iterable parser is `(usize, O)`.
    ///
    /// # Examples
    ///
    /// ```
    /// # use chumsky::{prelude::*, error::Simple};
    /// let word = text::ascii::ident::<_, extra::Err<Simple<char>>>()
    ///     .padded()
    ///     .repeated() // This parser is iterable (i.e: implements `IterParser`)
    ///     .enumerate()
    ///     .collect::<Vec<(usize, &str)>>();
    ///
    /// assert_eq!(word.parse("hello world").into_result(), Ok(vec![(0, "hello"), (1, "world")]));
    /// ```
    fn enumerate(self) -> Enumerate<Self, O>
    where
        Self: Sized,
    {
        Enumerate {
            parser: self,
            phantom: EmptyPhantom::new(),
        }
    }

    /// Right-fold the output of the parser into a single value.
    ///
    /// The output of the original parser must be of type `(impl IntoIterator<Item = A>, B)`. Because right-folds work
    /// backwards, the iterator must implement [`DoubleEndedIterator`] so that it can be reversed.
    ///
    /// The output type of this iterable parser is `B`, the right-hand component of the original parser's output.
    ///
    /// # Examples
    ///
    /// ```
    /// # use chumsky::{prelude::*, error::Simple};
    /// let int = text::int::<_, extra::Err<Simple<char>>>(10)
    ///     .from_str()
    ///     .unwrapped();
    ///
    /// let signed = just('+').to(1)
    ///     .or(just('-').to(-1))
    ///     .repeated()
    ///     .foldr(int, |a, b| a * b);
    ///
    /// assert_eq!(signed.parse("3").into_result(), Ok(3));
    /// assert_eq!(signed.parse("-17").into_result(), Ok(-17));
    /// assert_eq!(signed.parse("--+-+-5").into_result(), Ok(5));
    /// ```
    #[cfg_attr(debug_assertions, track_caller)]
    fn foldr<B, F, OA>(self, other: B, f: F) -> Foldr<F, Self, B, O, E>
    where
        F: Fn(O, OA) -> OA,
        B: Parser<'src, I, OA, E>,
        Self: Sized,
    {
        Foldr {
            parser_a: self,
            parser_b: other,
            folder: f,
            #[cfg(debug_assertions)]
            location: *Location::caller(),
            phantom: EmptyPhantom::new(),
        }
    }

    /// Right-fold the output of the parser into a single value, making use of the parser's state when doing so.
    ///
    /// The output of the original parser must be of type `(impl IntoIterator<Item = A>, B)`. Because right-folds work
    /// backwards, the iterator must implement [`DoubleEndedIterator`] so that it can be reversed.
    ///
    /// The output type of this parser is `B`, the right-hand component of the original parser's output.
    ///
    /// # Examples
    ///
    /// ```
    /// # use chumsky::{prelude::*, error::Simple, extra::SimpleState};
    /// let int = text::int::<_, extra::Full<Simple<char>, SimpleState<i32>, ()>>(10)
    ///     .from_str()
    ///     .unwrapped();
    ///
    /// let signed = just('+').to(1)
    ///     .or(just('-').to(-1))
    ///     .repeated()
    ///     .foldr_with(int, |a, b, e| {
    ///         **e.state() += 1;
    ///         a * b
    ///     });
    ///
    /// // Test our parser
    /// let mut folds = SimpleState(0i32);
    /// assert_eq!(signed.parse_with_state("3", &mut folds).into_result(), Ok(3));
    /// assert_eq!(signed.parse_with_state("-17", &mut folds).into_result(), Ok(-17));
    /// assert_eq!(signed.parse_with_state("--+-+-5", &mut folds).into_result(), Ok(5));
    /// ```
    ///
    ///
    #[cfg_attr(debug_assertions, track_caller)]
    fn foldr_with<B, F, OA>(self, other: B, f: F) -> FoldrWith<F, Self, B, O, E>
    where
        F: Fn(O, OA, &mut MapExtra<'src, '_, I, E>) -> OA,
        B: Parser<'src, I, OA, E>,
        Self: Sized,
    {
        FoldrWith {
            parser_a: self,
            parser_b: other,
            folder: f,
            #[cfg(debug_assertions)]
            location: *Location::caller(),
            phantom: EmptyPhantom::new(),
        }
    }

    /// TODO
    #[cfg(feature = "nightly")]
    fn flatten(self) -> Flatten<Self, O>
    where
        O: IntoIterator,
        Self: Sized,
    {
        Flatten {
            parser: self,
            phantom: EmptyPhantom::new(),
        }
    }

    /// Create an iterator over the outputs generated by an iterable parser.
    ///
    /// Warning: Trailing errors will be ignored
    // TODO: Stabilize once error handling is properly decided on
    #[cfg(test)]
    fn parse_iter(self, input: I) -> ParseResult<ParserIter<'src, 'static, Self, I, O, E>, E::Error>
    where
        Self: IterParser<'src, I, O, E> + Sized,
        E::State: Default,
        E::Context: Default,
    {
        ParseResult::new(
            Some(ParserIter {
                parser: self,
                own: InputOwn::new(input),
                iter_state: None,
                phantom: EmptyPhantom::new(),
            }),
            Vec::new(),
        )
    }

    /// Create an iterator over the outputs generated by an iterable parser with the given parser state.
    ///
    /// Warning: Trailing errors will be ignored
    // TODO: Stabilize once error handling is properly decided on
    #[cfg(test)]
    fn parse_iter_with_state<'parse>(
        self,
        input: I,
        state: &'parse mut E::State,
    ) -> ParseResult<ParserIter<'src, 'parse, Self, I, O, E>, E::Error>
    where
        Self: IterParser<'src, I, O, E> + Sized,
        E::Context: Default,
    {
        ParseResult::new(
            Some(ParserIter {
                parser: self,
                own: InputOwn::new_state(input, state),
                iter_state: None,
                phantom: EmptyPhantom::new(),
            }),
            Vec::new(),
        )
    }
}

/// An iterable equivalent of [`ConfigParser`], i.e: a parser that generates a sequence of outputs and
/// can be configured at runtime.
pub trait ConfigIterParser<'src, I, O, E = extra::Default>: IterParser<'src, I, O, E>
where
    I: Input<'src>,
    E: ParserExtra<'src, I>,
{
    /// A trait describing the configurable aspects of the iterable parser.
    type Config: Default;

    #[doc(hidden)]
    fn next_cfg<M: Mode>(
        &self,
        inp: &mut InputRef<'src, '_, I, E>,
        state: &mut Self::IterState<M>,
        cfg: &Self::Config,
    ) -> IPResult<M, O>;

    /// A combinator that allows configuration of the parser from the current context
    fn configure<F>(self, cfg: F) -> IterConfigure<Self, F, O>
    where
        Self: Sized,
        F: Fn(Self::Config, &E::Context) -> Self::Config,
    {
        IterConfigure {
            parser: self,
            cfg,
            phantom: EmptyPhantom::new(),
        }
    }

    /// A combinator that allows fallible configuration of the parser from the current context -
    /// if an error is returned, parsing fails.
    fn try_configure<F>(self, cfg: F) -> TryIterConfigure<Self, F, O>
    where
        Self: Sized,
        F: Fn(Self::Config, &E::Context, I::Span) -> Result<Self::Config, E::Error>,
    {
        TryIterConfigure {
            parser: self,
            cfg,
            phantom: EmptyPhantom::new(),
        }
    }
}

/// See [`Parser::boxed`].
///
/// Due to current implementation details, the inner value is not, in fact, a [`Box`], but is an [`Rc`] to facilitate
/// efficient cloning. This is likely to change in the future. Unlike [`Box`], [`Rc`] has no size guarantees: although
/// it is *currently* the same size as a raw pointer.
// TODO: Don't use an Rc (why?)
pub struct Boxed<'src, 'b, I: Input<'src>, O, E: ParserExtra<'src, I> = extra::Default> {
    inner: Rc<DynParser<'src, 'b, I, O, E>>,
}

impl<'src, I: Input<'src>, O, E: ParserExtra<'src, I>> Clone for Boxed<'src, '_, I, O, E> {
    fn clone(&self) -> Self {
        Self {
            inner: self.inner.clone(),
        }
    }
}

impl<'src, I, O, E> Parser<'src, I, O, E> for Boxed<'src, '_, I, O, E>
where
    I: Input<'src>,
    E: ParserExtra<'src, I>,
{
    #[inline]
    fn go<M: Mode>(&self, inp: &mut InputRef<'src, '_, I, E>) -> PResult<M, O> {
        M::invoke(&*self.inner, inp)
    }

    fn boxed<'c>(self) -> Boxed<'src, 'c, I, O, E>
    where
        Self: Sized + 'src + 'c,
    {
        // Never double-box parsers
        self
    }

    go_extra!(O);
}

impl<'src, I, O, E, T> Parser<'src, I, O, E> for ::alloc::boxed::Box<T>
where
    I: Input<'src>,
    E: ParserExtra<'src, I>,
    T: Parser<'src, I, O, E>,
{
    #[inline]
    fn go<M: Mode>(&self, inp: &mut InputRef<'src, '_, I, E>) -> PResult<M, O>
    where
        Self: Sized,
    {
        T::go::<M>(self, inp)
    }

    go_extra!(O);
}

impl<'src, I, O, E, T> Parser<'src, I, O, E> for ::alloc::rc::Rc<T>
where
    I: Input<'src>,
    E: ParserExtra<'src, I>,
    T: Parser<'src, I, O, E>,
{
    #[inline]
    fn go<M: Mode>(&self, inp: &mut InputRef<'src, '_, I, E>) -> PResult<M, O>
    where
        Self: Sized,
    {
        T::go::<M>(self, inp)
    }

    go_extra!(O);
}

impl<'src, I, O, E, T> Parser<'src, I, O, E> for ::alloc::sync::Arc<T>
where
    I: Input<'src>,
    E: ParserExtra<'src, I>,
    T: Parser<'src, I, O, E>,
{
    #[inline]
    fn go<M: Mode>(&self, inp: &mut InputRef<'src, '_, I, E>) -> PResult<M, O>
    where
        Self: Sized,
    {
        T::go::<M>(self, inp)
    }

    go_extra!(O);
}

/// Create a parser that selects one or more input patterns and map them to an output value.
///
/// This is most useful when turning the tokens of a previous compilation pass (such as lexing) into data that can be
/// used for parsing, although it can also generally be used to select inputs and map them to outputs. Any unmapped
/// input patterns will become syntax errors, just as with [`Parser::filter`].
///
/// Internally, [`select!`] is very similar to a single-token [`Parser::filter`] and thinking of it as such might make
/// it less confusing.
///
/// `select!` requires that tokens implement [`Clone`] and the input type implements [`ValueInput`]. If you're trying
/// to access tokens referentially (for the sake of nested parsing, or simply because you want to avoid cloning the
/// token), see [`select_ref!`].
///
/// # Examples
///
/// `select!` is syntactically similar to a `match` expression and has support for
/// [pattern guards](https://doc.rust-lang.org/reference/expressions/match-expr.html#match-guards):
///
/// ```
/// # use chumsky::{prelude::*, error::Simple};
/// #[derive(Clone)]
/// enum Token<'src> { Ident(&'src str) }
///
/// enum Expr<'src> { Local(&'src str), Null, True, False }
///
/// # let _: chumsky::primitive::Select<_, &[Token], Expr, extra::Default> =
/// select! {
///     Token::Ident(s) if s == "true" => Expr::True,
///     Token::Ident(s) if s == "false" => Expr::False,
///     Token::Ident(s) if s == "null" => Expr::Null,
///     Token::Ident(s) => Expr::Local(s),
/// }
/// # ;
/// ```
///
/// If you require access to the token's span or other metadata, you may add an argument after a pattern to gain access
/// to it (see the docs for [`Parser::map_with`] and [`MapExtra`]):
///
/// ```
/// # use chumsky::{prelude::*, error::Simple};
/// #[derive(Clone)]
/// enum Token<'src> { Num(f64), Str(&'src str) }
///
/// enum Expr<'src> { Num(f64), Str(&'src str) }
///
/// type Span = SimpleSpan<usize>;
///
/// impl<'src> Expr<'src> {
///     fn spanned(self, span: Span) -> (Self, Span) { (self, span) }
/// }
///
/// # let _: chumsky::primitive::Select<_, &[Token], (Expr, Span), extra::Default> =
/// select! {
///     Token::Num(x) = e => Expr::Num(x).spanned(e.span()),
///     Token::Str(s) = e => Expr::Str(s).spanned(e.span()),
/// }
/// # ;
/// ```
///
/// ```
/// # use chumsky::{prelude::*, error::Simple};
/// // The type of our parser's input (tokens like this might be emitted by your compiler's lexer)
/// #[derive(Clone, Debug, PartialEq)]
/// enum Token {
///     Num(u64),
///     Bool(bool),
///     LParen,
///     RParen,
/// }
///
/// // The type of our parser's output, a syntax tree
/// #[derive(Debug, PartialEq)]
/// enum Ast {
///     Num(u64),
///     Bool(bool),
///     List(Vec<Ast>),
/// }
///
/// // Our parser converts a stream of input tokens into an AST
/// // `select!` is used to deconstruct some of the tokens and turn them into AST nodes
/// let ast = recursive::<_, _, extra::Err<Simple<Token>>, _, _>(|ast| {
///     let literal = select! {
///         Token::Num(x) => Ast::Num(x),
///         Token::Bool(x) => Ast::Bool(x),
///     };
///
///     literal.or(ast
///         .repeated()
///         .collect()
///         .delimited_by(just(Token::LParen), just(Token::RParen))
///         .map(Ast::List))
/// });
///
/// use Token::*;
/// assert_eq!(
///     ast.parse(&[LParen, Num(5), LParen, Bool(false), Num(42), RParen, RParen]).into_result(),
///     Ok(Ast::List(vec![
///         Ast::Num(5),
///         Ast::List(vec![
///             Ast::Bool(false),
///             Ast::Num(42),
///         ]),
///     ])),
/// );
/// ```
#[macro_export]
macro_rules! select {
    ($($p:pat $(= $extra:ident)? $(if $guard:expr)? $(=> $out:expr)?),+ $(,)?) => ({
        $crate::primitive::select(
            move |x, extra| match (x, extra) {
                $(($p $(,$extra)?, ..) $(if $guard)? => ::core::option::Option::Some({ () $(;$out)? })),+,
                _ => ::core::option::Option::None,
            }
        )
    });
}

/// A version of [`select!`] that selects on token by reference instead of by value.
///
/// Useful if you want to extract elements from a token in a zero-copy manner.
///
/// See the docs for [`select!`] for more information.
///
/// Requires that the parser input implements [`BorrowInput`].
#[macro_export]
macro_rules! select_ref {
    ($($p:pat $(= $extra:ident)? $(if $guard:expr)? $(=> $out:expr)?),+ $(,)?) => ({
        $crate::primitive::select_ref(
            move |x, extra| match (x, extra) {
                $(($p $(,$extra)?, ..) $(if $guard)? => ::core::option::Option::Some({ () $(;$out)? })),+,
                _ => ::core::option::Option::None,
            }
        )
    });
}

#[cfg(test)]
mod tests {
    use crate::prelude::*;

    #[test]
    fn zero_copy() {
        use crate::input::WithContext;
        use crate::prelude::*;

        #[derive(PartialEq, Debug)]
        enum Token<'src> {
            Ident(&'src str),
            String(&'src str),
        }

        type FileId = u32;
        type Span = SimpleSpan<usize, FileId>;

        fn parser<'src>(
        ) -> impl Parser<'src, WithContext<Span, &'src str>, [(Span, Token<'src>); 6]> {
            let ident = any()
                .filter(|c: &char| c.is_alphanumeric())
                .repeated()
                .at_least(1)
                .to_slice()
                .map(Token::Ident);

            let string = just('"')
                .then(any().filter(|c: &char| *c != '"').repeated())
                .then(just('"'))
                .to_slice()
                .map(Token::String);

            ident
                .or(string)
                .map_with(|token, e| (e.span(), token))
                .padded()
                .repeated()
                .collect_exactly()
        }

        assert_eq!(
            parser()
                .parse(r#"hello "world" these are "test" tokens"#.with_context(42))
                .into_result(),
            Ok([
                (Span::new(42, 0..5), Token::Ident("hello")),
                (Span::new(42, 6..13), Token::String("\"world\"")),
                (Span::new(42, 14..19), Token::Ident("these")),
                (Span::new(42, 20..23), Token::Ident("are")),
                (Span::new(42, 24..30), Token::String("\"test\"")),
                (Span::new(42, 31..37), Token::Ident("tokens")),
            ]),
        );
    }

    #[test]
    fn zero_copy_map_span() {
        use crate::{
            input::{SliceInput, ValueInput},
            prelude::*,
        };

        #[derive(PartialEq, Debug)]
        enum Token<'src> {
            Ident(&'src str),
            String(&'src str),
        }

        type FileId<'src> = &'src str;
        type Span<'src> = SimpleSpan<usize, FileId<'src>>;

        fn parser<'src, I>() -> impl Parser<'src, I, [(Span<'src>, Token<'src>); 6]>
        where
            I: ValueInput<'src, Token = char, Span = Span<'src>>
                + SliceInput<'src, Slice = &'src str>,
        {
            let ident = any()
                .filter(|c: &char| c.is_alphanumeric())
                .repeated()
                .at_least(1)
                .to_slice()
                .map(Token::Ident);

            let string = just('"')
                .then(any().filter(|c: &char| *c != '"').repeated())
                .then(just('"'))
                .to_slice()
                .map(Token::String);

            ident
                .or(string)
                .map_with(|token, e| (e.span(), token))
                .padded()
                .repeated()
                .collect_exactly()
        }

        let filename = "file.txt".to_string();
        let fstr = filename.as_str();

        assert_eq!(
            parser()
                .parse(
                    r#"hello "world" these are "test" tokens"#
                        .map_span(|span| Span::new(fstr, span.start()..span.end()))
                )
                .into_result(),
            Ok([
                (Span::new("file.txt", 0..5), Token::Ident("hello")),
                (Span::new("file.txt", 6..13), Token::String("\"world\"")),
                (Span::new("file.txt", 14..19), Token::Ident("these")),
                (Span::new("file.txt", 20..23), Token::Ident("are")),
                (Span::new("file.txt", 24..30), Token::String("\"test\"")),
                (Span::new("file.txt", 31..37), Token::Ident("tokens")),
            ]),
        );
    }

    #[test]
    fn zero_copy_repetition() {
        use crate::prelude::*;

        fn parser<'src>() -> impl Parser<'src, &'src str, Vec<u64>> {
            any()
                .filter(|c: &char| c.is_ascii_digit())
                .repeated()
                .at_least(1)
                .at_most(3)
                .to_slice()
                .map(|b: &str| b.parse::<u64>().unwrap())
                .padded()
                .separated_by(just(',').padded())
                .allow_trailing()
                .collect()
                .delimited_by(just('['), just(']'))
        }

        assert_eq!(
            parser().parse("[122 , 23,43,    4, ]").into_result(),
            Ok(vec![122, 23, 43, 4]),
        );
        assert_eq!(
            parser().parse("[0, 3, 6, 900,120]").into_result(),
            Ok(vec![0, 3, 6, 900, 120]),
        );
        assert_eq!(
            parser().parse("[200,400,50  ,0,0, ]").into_result(),
            Ok(vec![200, 400, 50, 0, 0]),
        );

        assert!(parser().parse("[1234,123,12,1]").has_errors());
        assert!(parser().parse("[,0, 1, 456]").has_errors());
        assert!(parser().parse("[3, 4, 5, 67 89,]").has_errors());
    }

    #[test]
    fn zero_copy_group() {
        use crate::prelude::*;

        fn parser<'src>() -> impl Parser<'src, &'src str, (&'src str, u64, char)> {
            group((
                any()
                    .filter(|c: &char| c.is_ascii_alphabetic())
                    .repeated()
                    .at_least(1)
                    .to_slice()
                    .padded(),
                any()
                    .filter(|c: &char| c.is_ascii_digit())
                    .repeated()
                    .at_least(1)
                    .to_slice()
                    .map(|s: &str| s.parse::<u64>().unwrap())
                    .padded(),
                any().filter(|c: &char| !c.is_whitespace()).padded(),
            ))
        }

        assert_eq!(
            parser().parse("abc 123 [").into_result(),
            Ok(("abc", 123, '[')),
        );
        assert_eq!(
            parser().parse("among3d").into_result(),
            Ok(("among", 3, 'd')),
        );
        assert_eq!(
            parser().parse("cba321,").into_result(),
            Ok(("cba", 321, ',')),
        );

        assert!(parser().parse("abc 123  ").has_errors());
        assert!(parser().parse("123abc ]").has_errors());
        assert!(parser().parse("and one &").has_errors());
    }

    #[test]
    fn zero_copy_group_array() {
        use crate::prelude::*;

        fn parser<'src>() -> impl Parser<'src, &'src str, [char; 3]> {
            group([just('a'), just('b'), just('c')])
        }

        assert_eq!(parser().parse("abc").into_result(), Ok(['a', 'b', 'c']));
        assert!(parser().parse("abd").has_errors());
    }

    #[test]
    fn unicode_str() {
        let input = "🄯🄚🹠🴎🄐🝋🰏🄂🬯🈦g🸵🍩🕔🈳2🬙🨞🅢🭳🎅h🵚🧿🏩🰬k🠡🀔🈆🝹🤟🉗🴟📵🰄🤿🝜🙘🹄5🠻🡉🱖🠓";
        let mut own = crate::input::InputOwn::<_, extra::Default>::new(input);
        let mut inp = own.as_ref_start();

        while let Some(_c) = inp.next() {}
    }

    #[test]
    fn iter() {
        use crate::prelude::*;

        fn parser<'src>() -> impl IterParser<'src, &'src str, char> {
            any().repeated()
        }

        let mut chars = String::new();
        for c in parser().parse_iter("abcdefg").into_result().unwrap() {
            chars.push(c);
        }

        assert_eq!(&chars, "abcdefg");
    }

    #[test]
    #[cfg(feature = "memoization")]
    fn exponential() {
        use crate::prelude::*;

        fn parser<'src>() -> impl Parser<'src, &'src str, String> {
            recursive(|expr| {
                let atom = any()
                    .filter(|c: &char| c.is_alphabetic())
                    .repeated()
                    .at_least(1)
                    .collect()
                    .or(expr.delimited_by(just('('), just(')')));

                atom.clone()
                    .then_ignore(just('+'))
                    .then(atom.clone())
                    .map(|(a, b)| format!("{a}{b}"))
                    .memoized()
                    .or(atom)
            })
            .then_ignore(end())
        }

        parser()
            .parse("((((((((((((((((((((((((((((((a+b))))))))))))))))))))))))))))))")
            .into_result()
            .unwrap();
    }

    #[test]
    #[cfg(feature = "memoization")]
    fn left_recursive() {
        use crate::prelude::*;

        fn parser<'src>() -> impl Parser<'src, &'src str, String> {
            recursive(|expr| {
                let atom = any()
                    .filter(|c: &char| c.is_alphabetic())
                    .repeated()
                    .at_least(1)
                    .collect();

                let sum = expr
                    .clone()
                    .then_ignore(just('+'))
                    .then(expr)
                    .map(|(a, b)| format!("{a}{b}"))
                    .memoized();

                sum.or(atom)
            })
            .then_ignore(end())
        }

        assert_eq!(parser().parse("a+b+c").into_result().unwrap(), "abc");
    }

    #[cfg(debug_assertions)]
    mod debug_asserts {
        use crate::prelude::*;

        // TODO panic when left recursive parser is detected
        // #[test]
        // #[should_panic]
        // fn debug_assert_left_recursive() {
        //     recursive(|expr| {
        //         let atom = any::<&str, extra::Default>()
        //             .filter(|c: &char| c.is_alphabetic())
        //             .repeated()
        //             .at_least(1)
        //             .collect();

        //         let sum = expr
        //             .clone()
        //             .then_ignore(just('+'))
        //             .then(expr)
        //             .map(|(a, b)| format!("{a}{b}"));

        //         sum.or(atom)
        //     })
        //     .then_ignore(end())
        //     .parse("a+b+c");
        // }

        #[test]
        #[should_panic]
        #[cfg(debug_assertions)]
        fn debug_assert_collect() {
            empty::<&str, extra::Default>()
                .to(())
                .repeated()
                .collect::<()>()
                .parse("a+b+c")
                .unwrap();
        }

        #[test]
        #[should_panic]
        #[cfg(debug_assertions)]
        fn debug_assert_separated_by() {
            empty::<&str, extra::Default>()
                .to(())
                .separated_by(empty())
                .collect::<()>()
                .parse("a+b+c");
        }

        #[test]
        fn debug_assert_separated_by2() {
            assert_eq!(
                empty::<&str, extra::Default>()
                    .to(())
                    .separated_by(just(','))
                    .count()
                    .parse(",")
                    .unwrap(),
                2
            );
        }

        #[test]
        #[should_panic]
        #[cfg(debug_assertions)]
        fn debug_assert_foldl() {
            assert_eq!(
                empty::<&str, extra::Default>()
                    .to(1)
                    .foldl(empty().repeated(), |n, ()| n + 1)
                    .parse("a+b+c")
                    .unwrap(),
                3
            );
        }

        #[test]
        #[should_panic]
        #[cfg(debug_assertions)]
        fn debug_assert_foldl_with() {
            use extra::SimpleState;

            let state = 100;
            empty::<&str, extra::Full<EmptyErr, SimpleState<i32>, ()>>()
                .foldl_with(empty().to(()).repeated(), |_, _, _| ())
                .parse_with_state("a+b+c", &mut state.into());
        }

        #[test]
        #[should_panic]
        #[cfg(debug_assertions)]
        fn debug_assert_foldr() {
            empty::<&str, extra::Default>()
                .to(())
                .repeated()
                .foldr(empty(), |_, _| ())
                .parse("a+b+c");
        }

        #[test]
        #[should_panic]
        #[cfg(debug_assertions)]
        fn debug_assert_foldr_with_state() {
            empty::<&str, extra::Default>()
                .to(())
                .repeated()
                .foldr_with(empty(), |_, _, _| ())
                .parse_with_state("a+b+c", &mut ());
        }

        #[test]
        #[should_panic]
        #[cfg(debug_assertions)]
        fn debug_assert_repeated() {
            empty::<&str, extra::Default>()
                .to(())
                .repeated()
                .parse("a+b+c");
        }

        // TODO what about IterConfigure and TryIterConfigure?
    }

    #[test]
    #[should_panic]
    fn recursive_define_twice() {
        let mut expr = Recursive::declare();
        expr.define({
            let atom = any::<&str, extra::Default>()
                .filter(|c: &char| c.is_alphabetic())
                .repeated()
                .at_least(1)
                .collect();
            let sum = expr
                .clone()
                .then_ignore(just('+'))
                .then(expr.clone())
                .map(|(a, b)| format!("{a}{b}"));

            sum.or(atom)
        });
        expr.define(expr.clone());

        expr.then_ignore(end()).parse("a+b+c");
    }

    #[test]
    #[should_panic]
    fn todo_err() {
        let expr = todo::<&str, String, extra::Default>();
        expr.then_ignore(end()).parse("a+b+c");
    }

    #[test]
    fn box_impl() {
        fn parser<'src>() -> impl Parser<'src, &'src str, Vec<u64>> {
            Box::new(
                any()
                    .filter(|c: &char| c.is_ascii_digit())
                    .repeated()
                    .at_least(1)
                    .at_most(3)
                    .to_slice()
                    .map(|b: &str| b.parse::<u64>().unwrap())
                    .padded()
                    .separated_by(just(',').padded())
                    .allow_trailing()
                    .collect()
                    .delimited_by(just('['), just(']')),
            )
        }

        assert_eq!(
            parser().parse("[122 , 23,43,    4, ]").into_result(),
            Ok(vec![122, 23, 43, 4]),
        );
        assert_eq!(
            parser().parse("[0, 3, 6, 900,120]").into_result(),
            Ok(vec![0, 3, 6, 900, 120]),
        );
        assert_eq!(
            parser().parse("[200,400,50  ,0,0, ]").into_result(),
            Ok(vec![200, 400, 50, 0, 0]),
        );
    }

    #[test]
    fn rc_impl() {
        use alloc::rc::Rc;

        fn parser<'src>() -> impl Parser<'src, &'src str, Vec<u64>> {
            Rc::new(
                any()
                    .filter(|c: &char| c.is_ascii_digit())
                    .repeated()
                    .at_least(1)
                    .at_most(3)
                    .to_slice()
                    .map(|b: &str| b.parse::<u64>().unwrap())
                    .padded()
                    .separated_by(just(',').padded())
                    .allow_trailing()
                    .collect()
                    .delimited_by(just('['), just(']')),
            )
        }

        assert_eq!(
            parser().parse("[122 , 23,43,    4, ]").into_result(),
            Ok(vec![122, 23, 43, 4]),
        );
        assert_eq!(
            parser().parse("[0, 3, 6, 900,120]").into_result(),
            Ok(vec![0, 3, 6, 900, 120]),
        );
        assert_eq!(
            parser().parse("[200,400,50  ,0,0, ]").into_result(),
            Ok(vec![200, 400, 50, 0, 0]),
        );
    }

    #[derive(Copy, Clone, Debug, PartialEq, Eq)]
    struct MyErr(&'static str);

    impl<'src, I: Input<'src>> crate::Error<'src, I> for MyErr {
        fn merge(self, other: Self) -> Self {
            if other == MyErr("special") {
                MyErr("special")
            } else {
                self
            }
        }
    }

    impl<'src, I> crate::LabelError<'src, I, crate::DefaultExpected<'src, I::Token>> for MyErr
    where
        I: Input<'src>,
    {
        fn expected_found<E: IntoIterator<Item = crate::DefaultExpected<'src, I::Token>>>(
            _expected: E,
            _found: Option<crate::MaybeRef<'src, I::Token>>,
            _span: I::Span,
        ) -> Self {
            MyErr("expected found")
        }
    }

    #[test]
    fn err_prio_0() {
        #[allow(dead_code)]
        fn always_err<'src>() -> impl Parser<'src, &'src str, (), extra::Err<MyErr>> {
            empty().try_map(|_, _| Err(MyErr("special")))
        }

        assert_eq!(
            always_err().parse("test").into_result().unwrap_err(),
            vec![MyErr("special")]
        )
    }

    #[test]
    fn err_prio_1() {
        #[allow(dead_code)]
        fn always_err_choice<'src>() -> impl Parser<'src, &'src str, (), extra::Err<MyErr>> {
            choice((just("something").ignored(), empty())).try_map(|_, _| Err(MyErr("special")))
        }

        assert_eq!(
            always_err_choice().parse("test").into_result().unwrap_err(),
            vec![MyErr("special")]
        )
    }

    #[test]
    fn into_iter_no_error() {
        fn parser<'src>() -> impl Parser<'src, &'src str, (), extra::Err<MyErr>> {
            let many_as = just('a')
                .ignored()
                .repeated()
                .at_least(1)
                .collect::<Vec<_>>();

            many_as.into_iter().collect()
        }

        assert_eq!(parser().parse("aaa").into_result(), Ok(()));
    }

    #[cfg(feature = "nightly")]
    #[test]
    fn flatten() {
        fn parser<'src>() -> impl Parser<'src, &'src str, Vec<char>, extra::Err<MyErr>> {
            let many_as = just('a')
                .map(Some)
                .or(any().to(None))
                .repeated()
                .flatten()
                .collect::<Vec<_>>();

            many_as.into_iter().collect()
        }

        assert_eq!(
            parser().parse("abracadabra").into_result(),
            Ok(vec!['a', 'a', 'a', 'a', 'a'])
        );
    }

    #[test]
    fn iterable_then() {
        fn parser<'src>() -> impl Parser<'src, &'src str, Vec<char>> {
            just('a')
                .map(Some)
                .into_iter()
                .then(just('b').repeated())
                .then(just('c').repeated())
                .collect()
        }

        assert_eq!(
            parser().parse("abbcc").into_result(),
            Ok(vec!['a', 'b', 'b', 'c', 'c'])
        );
        assert_eq!(parser().parse("acc").into_result(), Ok(vec!['a', 'c', 'c']));
        assert!(parser().parse("bbc").has_errors());
    }

    #[test]
    #[cfg(feature = "unstable")]
    fn cached() {
        fn my_parser<'src>() -> impl Parser<'src, &'src str, &'src str, extra::Default> {
            any().repeated().exactly(5).to_slice()
        }

        struct MyCache;

        impl crate::cache::Cached for MyCache {
            type Parser<'src> = Boxed<'src, 'src, &'src str, &'src str, extra::Default>;

            fn make_parser<'src>(self) -> Self::Parser<'src> {
                Parser::boxed(my_parser())
            }
        }

        // usage < definition
        {
            let parser = crate::cache::Cache::new(MyCache);

            for _ in 0..2 {
                let s = "hello".to_string();

                assert_eq!(parser.get().parse(&s).into_result(), Ok("hello"));
                assert!(parser.get().parse("goodbye").into_result().is_err());
            }
        }

        // usage > definition
        {
            let s = "hello".to_string();

            for _ in 0..2 {
                let parser = crate::cache::Cache::new(MyCache);

                assert_eq!(parser.get().parse(&s).into_result(), Ok("hello"));
                assert!(parser.get().parse("goodbye").into_result().is_err());
            }
        }
    }

    #[test]
    #[allow(dead_code)]
    fn map_with_compiles() {
        enum Token {}
        enum Expr {}

        fn expr<'src, I>() -> impl Parser<'src, I, (Expr, SimpleSpan)> + 'src
        where
            I: Input<'src, Token = Token, Span = SimpleSpan> + 'src,
        {
            todo().map_with(|expr, e| (expr, e.span()))
        }
    }

    #[test]
    fn label() {
        use crate::label::LabelError;

        fn parser<'src>() -> impl Parser<'src, &'src str, (), extra::Err<Rich<'src, char>>> {
            just("hello").labelled("greeting").as_context().ignored()
        }

        let mut err = <Rich<_> as crate::LabelError<&str, char>>::expected_found(
            ['h'],
            Some('b'.into()),
            (0..1).into(),
        );
        <Rich<_, _> as LabelError<&str, _>>::label_with(&mut err, "greeting");
        assert_eq!(parser().parse("bye").into_errors(), vec![err]);

        let mut err = <Rich<_> as crate::LabelError<&str, char>>::expected_found(
            ['l'],
            Some('p'.into()),
            (3..4).into(),
        );
        <Rich<_, _> as LabelError<&str, _>>::in_context(&mut err, "greeting", (0..3).into());
        assert_eq!(parser().parse("help").into_errors(), vec![err]);

        fn parser2<'src>() -> impl Parser<'src, &'src str, (), extra::Err<Rich<'src, char>>> {
            text::keyword("hello")
                .labelled("greeting")
                .as_context()
                .ignored()
        }

        let mut err =
            <Rich<_> as crate::LabelError<&str, char>>::expected_found(['h'], None, (0..7).into());
        <Rich<_, _> as LabelError<&str, _>>::label_with(&mut err, "greeting");
        assert_eq!(parser2().parse("goodbye").into_errors(), vec![err]);
    }

    #[test]
    #[allow(dead_code)]
    fn invalid_escape() {
        use crate::LabelError;

        fn string<'src>() -> impl Parser<'src, &'src str, &'src str, extra::Err<Rich<'src, char>>> {
            let quote = just("\"");
            let escaped = just("\\").then(just("n"));
            let unescaped = none_of("\\\"");

            unescaped
                .ignored()
                .or(escaped.ignored())
                .repeated()
                .to_slice()
                .delimited_by(quote, quote)
        }

        assert_eq!(
            string().parse(r#""Hello\m""#).into_result(),
            Err(vec![
                <Rich<char> as LabelError::<&str, char>>::expected_found(
                    ['n'],
                    Some('m'.into()),
                    (7..8).into(),
                )
            ]),
        );
    }

    #[test]
    #[allow(dead_code)]
    fn map_err_missed_info() {
        use crate::LabelError;

        fn zero<'src>() -> impl Parser<'src, &'src str, (), extra::Err<Rich<'src, char>>> {
            just("-")
                .or_not()
                .then(just("0").map_err(move |e: Rich<_>| {
                    LabelError::<&str, char>::expected_found(
                        ['n'],
                        e.found().map(|i| From::from(*i)),
                        *e.span(),
                    )
                }))
                .ignored()
        }

        assert_eq!(
            zero().parse("_0").into_result(),
            Err(vec![
                <Rich<char> as LabelError::<&str, char>>::expected_found(
                    ['-', 'n'],
                    Some('_'.into()),
                    (0..1).into(),
                )
            ]),
        );
    }

    #[test]
    fn map_err() {
        use crate::LabelError;

        let parser = just::<char, &str, extra::Err<_>>('"').map_err(move |e: Rich<char>| {
            println!("Found = {:?}", e.found());
            println!("Expected = {:?}", e.expected().collect::<Vec<_>>());
            println!("Span = {:?}", e.span());
            LabelError::<&str, char>::expected_found(
                ['"'],
                e.found().copied().map(Into::into),
                *e.span(),
            )
        });

        assert_eq!(
            parser.parse(r#"H"#).into_result(),
            Err(vec![LabelError::<&str, char>::expected_found(
                ['"'],
                Some('H'.into()),
                (0..1).into()
            )])
        );
    }

    #[test]
<<<<<<< HEAD
    fn try_map() {
        use crate::{DefaultExpected, LabelError};

        let parser = group((
                just("a").or_not(),
                just("b").try_map(|_, _| Ok(())).or_not(),
                just::<_, &str, extra::Err<Rich<_>>>("c"),
            ))
            .ignored();

        assert_eq!(
            parser.parse("").into_output_errors(),
=======
    fn filter() {
        use crate::{DefaultExpected, LabelError};

        let parser = group((
            just("a").or_not(),
            just("b").filter(|_| false).or_not(),
            just::<_, &str, extra::Err<Rich<_>>>("c"),
        ));

        assert_eq!(
            parser.parse("b").into_output_errors(),
>>>>>>> 7fbd561c
            (
                None,
                vec![LabelError::<&str, _>::expected_found(
                    vec![
                        DefaultExpected::Token('a'.into()),
<<<<<<< HEAD
                        DefaultExpected::Token('b'.into()),
                        DefaultExpected::Token('c'.into()),
                    ],
                    None,
                    SimpleSpan::new((), 0..0)
=======
                        DefaultExpected::SomethingElse,
                        DefaultExpected::Token('c'.into()),
                    ],
                    Some('b'.into()),
                    SimpleSpan::new((), 0..1)
>>>>>>> 7fbd561c
                )]
            )
        );
    }

    #[test]
    fn zero_size_custom_failure() {
        fn my_custom<'src>() -> impl Parser<'src, &'src str, ()> {
            custom(|inp| {
                let check = inp.save();
                if inp.parse(just("foo")).is_err() {
                    inp.rewind(check);
                }
                Ok(())
            })
        }

        assert!(my_custom().parse("not foo").has_errors());
    }

    #[test]
    fn labels() {
        use crate::{DefaultExpected, Error, LabelError, TextExpected};

        let parser = just("a")
            .or_not()
            .then(text::whitespace::<&str, extra::Err<Rich<_>>>());

        assert_eq!(
            parser.parse("b").into_output_errors(),
            (
                None,
                vec![Error::<&str>::merge(
                    Error::<&str>::merge(
                        LabelError::<&str, _>::expected_found(
                            vec![DefaultExpected::Token('a'.into())],
                            Some('b'.into()),
                            SimpleSpan::new((), 0..1)
                        ),
                        LabelError::<&str, _>::expected_found(
                            vec![TextExpected::<&str>::Whitespace],
                            Some('b'.into()),
                            SimpleSpan::new((), 0..1)
                        ),
                    ),
                    LabelError::<&str, _>::expected_found(
                        vec![DefaultExpected::EndOfInput],
                        Some('b'.into()),
                        SimpleSpan::new((), 0..1)
                    ),
                )]
            )
        );
    }

    /*
    #[test]
    fn label_sets() {
        use crate::{DefaultExpected, Error, LabelError, TextExpected, text::whitespace};

        fn tuple<'input>() -> impl Parser<'input, &'input str, (), extra::Err<Rich<'input, char, SimpleSpan>>> {
            just("a")
                .repeated()
                .then_ignore(whitespace())
                .separated_by(just(","))
                .then_ignore(just(")"))
        }

        assert_eq!(
            tuple().parse("a").into_output_errors(),
            (
                None,
                vec![Error::<&str>::merge(
                    LabelError::<&str, _>::expected_found(
                        vec![TextExpected::<&str>::Whitespace],
                        None,
                        SimpleSpan::new((), 1..1)
                    ),
                    LabelError::<&str, _>::expected_found(
                        vec![
                            DefaultExpected::Token('a'.into()),
                            DefaultExpected::Token(','.into()),
                            DefaultExpected::Token(')'.into()),
                        ],
                        None,
                        SimpleSpan::new((), 1..1)
                    )
                )]
            )
        );
    }
    */
}<|MERGE_RESOLUTION|>--- conflicted
+++ resolved
@@ -3813,7 +3813,6 @@
     }
 
     #[test]
-<<<<<<< HEAD
     fn try_map() {
         use crate::{DefaultExpected, LabelError};
 
@@ -3826,7 +3825,22 @@
 
         assert_eq!(
             parser.parse("").into_output_errors(),
-=======
+            (
+                None,
+                vec![LabelError::<&str, _>::expected_found(
+                    vec![
+                        DefaultExpected::Token('a'.into()),
+                        DefaultExpected::Token('b'.into()),
+                        DefaultExpected::Token('c'.into()),
+                    ],
+                    None,
+                    SimpleSpan::new((), 0..0)
+                )]
+            )
+        );
+    }
+
+    #[test]
     fn filter() {
         use crate::{DefaultExpected, LabelError};
 
@@ -3838,25 +3852,16 @@
 
         assert_eq!(
             parser.parse("b").into_output_errors(),
->>>>>>> 7fbd561c
             (
                 None,
                 vec![LabelError::<&str, _>::expected_found(
                     vec![
                         DefaultExpected::Token('a'.into()),
-<<<<<<< HEAD
-                        DefaultExpected::Token('b'.into()),
-                        DefaultExpected::Token('c'.into()),
-                    ],
-                    None,
-                    SimpleSpan::new((), 0..0)
-=======
                         DefaultExpected::SomethingElse,
                         DefaultExpected::Token('c'.into()),
                     ],
                     Some('b'.into()),
                     SimpleSpan::new((), 0..1)
->>>>>>> 7fbd561c
                 )]
             )
         );
