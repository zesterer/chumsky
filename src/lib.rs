#![cfg_attr(not(any(doc, feature = "std", test)), no_std)]
#![cfg_attr(docsrs, feature(doc_auto_cfg, doc_cfg), deny(rustdoc::all))]
#![cfg_attr(
    feature = "nightly",
    feature(never_type, fn_traits, tuple_trait, unboxed_closures)
)]
#![doc = include_str!("../README.md")]
#![deny(missing_docs, clippy::undocumented_unsafe_blocks)]
#![allow(
    clippy::should_implement_trait,
    clippy::type_complexity,
    clippy::result_unit_err
)]

extern crate alloc;
extern crate core;

macro_rules! go_extra {
    ( $O :ty ) => {
        #[inline(always)]
        fn go_emit(&self, inp: &mut InputRef<'src, '_, I, E>) -> PResult<Emit, $O> {
            Parser::<I, $O, E>::go::<Emit>(self, inp)
        }
        #[inline(always)]
        fn go_check(&self, inp: &mut InputRef<'src, '_, I, E>) -> PResult<Check, $O> {
            Parser::<I, $O, E>::go::<Check>(self, inp)
        }
    };
}

mod blanket;
#[cfg(feature = "unstable")]
pub mod cache;
pub mod combinator;
pub mod container;
#[cfg(feature = "either")]
mod either;
pub mod error;
#[cfg(feature = "extension")]
pub mod extension;
pub mod extra;
#[cfg(docsrs)]
pub mod guide;
pub mod input;
pub mod inspector;
pub mod label;
#[cfg(feature = "lexical-numbers")]
pub mod number;
#[cfg(feature = "pratt")]
pub mod pratt;
pub mod primitive;
mod private;
pub mod recovery;
pub mod recursive;
#[cfg(feature = "regex")]
pub mod regex;
pub mod span;
mod stream;
pub mod text;
#[cfg(feature = "bytes")]
mod tokio;
pub mod util;

/// Commonly used functions, traits and types.
///
/// *Listen, three eyes,” he said, “don’t you try to outweird me, I get stranger things than you free with my breakfast
/// cereal.”*
pub mod prelude {
    #[cfg(feature = "lexical-numbers")]
    pub use super::number::number;
    #[cfg(feature = "regex")]
    pub use super::regex::regex;
    pub use super::{
        error::{Cheap, EmptyErr, Error as _, Rich, Simple},
        extra,
        input::Input,
        primitive::{
            any, any_ref, choice, custom, empty, end, group, just, map_ctx, none_of, one_of, set,
            todo,
        },
        recovery::{nested_delimiters, skip_then_retry_until, skip_until, via_parser},
        recursive::{recursive, Recursive},
        span::{SimpleSpan, Span as _},
        text, Boxed, ConfigIterParser, ConfigParser, IterParser, ParseResult, Parser,
    };
    pub use crate::{select, select_ref};
}

use crate::input::InputOwn;
use alloc::{
    boxed::Box,
    rc::{self, Rc},
    string::String,
    vec,
    vec::Vec,
};
#[cfg(feature = "nightly")]
use core::marker::Tuple;
use core::{
    borrow::Borrow,
    cell::{Cell, RefCell},
    cmp::{Eq, Ord, Ordering},
    fmt,
    hash::Hash,
    marker::PhantomData,
    mem::MaybeUninit,
    ops::{Range, RangeFrom},
    panic::Location,
    str::FromStr,
};
use hashbrown::HashMap;
#[cfg(feature = "serde")]
use serde::{de::Visitor, Deserialize, Deserializer, Serialize, Serializer};

use self::{
    combinator::*,
    container::*,
    error::Error,
    extra::ParserExtra,
    input::{
        BorrowInput, Emitter, ExactSizeInput, InputRef, MapExtra, SliceInput, StrInput, ValueInput,
    },
    inspector::Inspector,
    label::{LabelError, Labelled},
    prelude::*,
    primitive::Any,
    private::{Check, Emit, IPResult, Located, MaybeUninitExt, Mode, PResult, Sealed},
    recovery::{RecoverWith, Strategy},
    span::Span,
    text::*,
    util::{IntoMaybe, MaybeMut, MaybeRef},
};
#[cfg(all(feature = "extension", doc))]
use self::{extension::v1::*, primitive::custom, stream::Stream};

/// A type that allows mentioning type parameters *without* all of the customary omission of auto traits that comes
/// with `PhantomData`.
struct EmptyPhantom<T>(core::marker::PhantomData<T>);

impl<T> EmptyPhantom<T> {
    const fn new() -> Self {
        Self(core::marker::PhantomData)
    }
}

impl<T> Copy for EmptyPhantom<T> {}
impl<T> Clone for EmptyPhantom<T> {
    fn clone(&self) -> Self {
        *self
    }
}
// SAFETY: This is safe because `EmptyPhantom` doesn't actually contain a `T`.
unsafe impl<T> Send for EmptyPhantom<T> {}
// SAFETY: This is safe because `EmptyPhantom` doesn't actually contain a `T`.
unsafe impl<T> Sync for EmptyPhantom<T> {}
impl<T> Unpin for EmptyPhantom<T> {}
impl<T> core::panic::UnwindSafe for EmptyPhantom<T> {}
impl<T> core::panic::RefUnwindSafe for EmptyPhantom<T> {}

pub(crate) type DynParser<'src, 'b, I, O, E> = dyn Parser<'src, I, O, E> + 'b;
#[cfg(feature = "pratt")]
pub(crate) type DynOperator<'src, 'b, I, O, E> = dyn pratt::Operator<'src, I, O, E> + 'b;

/// Labels corresponding to a variety of patterns.
#[derive(Clone, Debug, PartialEq)]
#[non_exhaustive]
pub enum DefaultExpected<'a, T> {
    /// A specific token was expected.
    Token(MaybeRef<'a, T>),
    /// Anything other than the end of input was expected.
    Any,
    /// Something other than the provided input was expected.
    SomethingElse,
    /// The end of input was expected.
    EndOfInput,
}

impl<T> DefaultExpected<'_, T> {
    /// Convert this [`DefaultExpected`] into an owned version of itself, cloning any inner references if required.
    #[inline]
    pub fn into_owned(self) -> DefaultExpected<'static, T>
    where
        T: Clone,
    {
        match self {
            Self::Token(tok) => DefaultExpected::Token(tok.into_owned()),
            Self::Any => DefaultExpected::Any,
            Self::SomethingElse => DefaultExpected::SomethingElse,
            Self::EndOfInput => DefaultExpected::EndOfInput,
        }
    }
}

/// The result of performing a parse on an input with [`Parser`].
///
/// Unlike `Result`, this type is designed to express the fact that generating outputs and errors are not
/// mutually-exclusive operations: it is possible for a parse to produce non-terminal errors (see
/// [`Parser::recover_with`] while still producing useful output).
///
/// If you don't care for recovered outputs and you with to treat success/failure as a binary, you may use
/// [`ParseResult::into_result`].
#[derive(Debug, Clone, PartialEq, Eq, PartialOrd, Ord, Hash)]
pub struct ParseResult<T, E> {
    output: Option<T>,
    errs: Vec<E>,
}

impl<T, E> ParseResult<T, E> {
    pub(crate) fn new(output: Option<T>, errs: Vec<E>) -> ParseResult<T, E> {
        ParseResult { output, errs }
    }

    /// Whether this result contains output
    pub fn has_output(&self) -> bool {
        self.output.is_some()
    }

    /// Whether this result has any errors
    pub fn has_errors(&self) -> bool {
        !self.errs.is_empty()
    }

    /// Get a reference to the output of this result, if it exists
    pub fn output(&self) -> Option<&T> {
        self.output.as_ref()
    }

    /// Get an iterator over the parse errors for this result. The iterator will produce no items if there were no
    /// errors.
    pub fn errors(&self) -> impl ExactSizeIterator<Item = &E> + DoubleEndedIterator {
        self.errs.iter()
    }

    /// Convert this `ParseResult` into an option containing the output, if any exists
    pub fn into_output(self) -> Option<T> {
        self.output
    }

    /// Convert this `ParseResult` into a vector containing any errors. The vector will be empty if there were no
    /// errors.
    pub fn into_errors(self) -> Vec<E> {
        self.errs
    }

    /// Convert this `ParseResult` into a tuple containing the output, if any existed, and errors, if any were
    /// encountered.
    pub fn into_output_errors(self) -> (Option<T>, Vec<E>) {
        (self.output, self.errs)
    }

    /// Convert this `ParseResult` into a standard `Result`. This discards output if parsing generated any errors,
    /// matching the old behavior of [`Parser::parse`].
    pub fn into_result(self) -> Result<T, Vec<E>> {
        if self.errs.is_empty() {
            self.output.ok_or(self.errs)
        } else {
            Err(self.errs)
        }
    }

    /// Convert this `ParseResult` into the output. If any errors were generated (including non-fatal errors!), a
    /// panic will occur instead.
    ///
    /// The use of this function is discouraged in user-facing code. However, it may be convenient for use in tests.
    #[track_caller]
    pub fn unwrap(self) -> T
    where
        E: fmt::Debug,
    {
        if self.has_errors() {
            panic!(
                "called `ParseResult::unwrap` on a parse result containing errors: {:?}",
                &self.errs
            )
        } else {
            self.output.expect("parser generated no errors or output")
        }
    }
}

/// A trait implemented by parsers.
///
/// Parsers take inputs of type `I`, which will implement [`Input`]. Refer to the documentation on [`Input`] for examples
/// of common input types. It will then attempt to parse them into a value of type `O`, which may be just about any type.
/// In doing so, they may encounter errors. These need not be fatal to the parsing process: syntactic errors can be
/// recovered from and a valid output may still be generated alongside any syntax errors that were encountered along the
/// way. Usually, this output comes in the form of an
/// [Abstract Syntax Tree](https://en.wikipedia.org/wiki/Abstract_syntax_tree) (AST).
///
/// The final type parameter, `E`, is expected to be one of the type in the [`extra`] module,
/// implementing [`ParserExtra`]. This trait is used to encapsulate the various types a parser
/// uses that are not simply its input and output. Refer to the documentation on the [`ParserExtra`] trait
/// for more detail on the contained types. If not provided, it will default to [`extra::Default`],
/// which will have the least overhead, but also the least meaningful errors.
///
/// The lifetime of the parser is used for zero-copy output - the input is bound by the lifetime,
/// and returned values or parser state may take advantage of this to borrow tokens or slices of the
/// input and hold on to them, if the input supports this.
///
/// # Stability
///
/// This trait is not intended to be implemented by downstream users of `chumsky`. While you can technically implement
/// it, doing so is considered to be outside the stability guarantees of the crate. Your code may break with a future,
/// semver-compatible release! Instead of implementing this trait, you should consider other options:
///
/// 1) Try using combinators like [`Parser::try_map`] and [`Parser::validate`] to implement custom error generation
///
/// 2) Use [`custom`] to implement your own parsing logic inline within an existing parser
///
/// 3) Use chumsky's [`extension`] API to write an extension parser that feels like it's native to chumsky
///
/// 4) If you believe you've found a common use-case that's missing from chumsky, you could open a pull request to
///    implement it in chumsky itself rather than implementing `Parser` yourself.
// #[cfg_attr(
//     feature = "nightly",
//     diagnostic::on_unimplemented(
//         message = "The following is not a parser from `{I}` to `{O}`: `{Self}`",
//         label = "This parser is not compatible because it does not implement `Parser<{I}, {O}, E>`",
//         note = "You should check that the output types of your parsers are consistent with the combinators you're using",
//     )
// )]
pub trait Parser<'src, I: Input<'src>, O, E: ParserExtra<'src, I> = extra::Default> {
    #[doc(hidden)]
    fn go<M: Mode>(&self, inp: &mut InputRef<'src, '_, I, E>) -> PResult<M, O>
    where
        Self: Sized;

    #[doc(hidden)]
    fn go_emit(&self, inp: &mut InputRef<'src, '_, I, E>) -> PResult<Emit, O>;
    #[doc(hidden)]
    fn go_check(&self, inp: &mut InputRef<'src, '_, I, E>) -> PResult<Check, O>;

    /// Parse a stream of tokens, yielding an output if possible, and any errors encountered along the way.
    ///
    /// If `None` is returned (i.e: parsing failed) then there will *always* be at least one item in the error `Vec`.
    /// If you want to include non-default state, use [`Parser::parse_with_state`] instead.
    ///
    /// Although the signature of this function looks complicated, it's simpler than you think! You can pass a
    /// [`&[T]`], a [`&str`], [`Stream`], or anything implementing [`Input`] to it.
    fn parse(&self, input: I) -> ParseResult<O, E::Error>
    where
        I: Input<'src>,
        E::State: Default,
        E::Context: Default,
    {
        self.parse_with_state(input, &mut E::State::default())
    }

    /// Parse a stream of tokens, yielding an output if possible, and any errors encountered along the way.
    /// The provided state will be passed on to parsers that expect it, such as [`map_with`](Parser::map_with).
    ///
    /// If `None` is returned (i.e: parsing failed) then there will *always* be at least one item in the error `Vec`.
    /// If you want to just use a default state value, use [`Parser::parse`] instead.
    ///
    /// Although the signature of this function looks complicated, it's simpler than you think! You can pass a
    /// [`&[T]`], a [`&str`], [`Stream`], or anything implementing [`Input`] to it.
    fn parse_with_state(&self, input: I, state: &mut E::State) -> ParseResult<O, E::Error>
    where
        I: Input<'src>,
        E::Context: Default,
    {
        let mut own = InputOwn::new_state(input, state);
        let mut inp = own.as_ref_start();
        let res = self.then_ignore(end()).go::<Emit>(&mut inp);
        let alt = inp.take_alt().map(|alt| alt.err).unwrap_or_else(|| {
            let fake_span = inp.span_since(&inp.cursor());
            // TODO: Why is this needed?
            E::Error::expected_found([], None, fake_span)
        });
        let mut errs = own.into_errs();
        let out = match res {
            Ok(out) => Some(out),
            Err(()) => {
                errs.push(alt);
                None
            }
        };
        ParseResult::new(out, errs)
    }

    /// Parse a stream of tokens, ignoring any output, and returning any errors encountered along the way.
    ///
    /// If parsing failed, then there will *always* be at least one item in the returned `Vec`.
    /// If you want to include non-default state, use [`Parser::check_with_state`] instead.
    ///
    /// Although the signature of this function looks complicated, it's simpler than you think! You can pass a
    /// [`&[T]`], a [`&str`], [`Stream`], or anything implementing [`Input`] to it.
    fn check(&self, input: I) -> ParseResult<(), E::Error>
    where
        Self: Sized,
        I: Input<'src>,
        E::State: Default,
        E::Context: Default,
    {
        self.check_with_state(input, &mut E::State::default())
    }

    /// Parse a stream of tokens, ignoring any output, and returning any errors encountered along the way.
    ///
    /// If parsing failed, then there will *always* be at least one item in the returned `Vec`.
    /// If you want to just use a default state value, use [`Parser::check`] instead.
    ///
    /// Although the signature of this function looks complicated, it's simpler than you think! You can pass a
    /// [`&[T]`], a [`&str`], [`Stream`], or anything implementing [`Input`] to it.
    fn check_with_state(&self, input: I, state: &mut E::State) -> ParseResult<(), E::Error>
    where
        Self: Sized,
        I: Input<'src>,
        E::Context: Default,
    {
        let mut own = InputOwn::new_state(input, state);
        let mut inp = own.as_ref_start();
        let res = self.then_ignore(end()).go::<Check>(&mut inp);
        let alt = inp.take_alt().map(|alt| alt.err).unwrap_or_else(|| {
            let fake_span = inp.span_since(&inp.cursor());
            // TODO: Why is this needed?
            E::Error::expected_found([], None, fake_span)
        });
        let mut errs = own.into_errs();
        let out = match res {
            Ok(()) => Some(()),
            Err(()) => {
                errs.push(alt);
                None
            }
        };
        ParseResult::new(out, errs)
    }

    /// Convert the output of this parser into a slice of the input, based on the current parser's
    /// span.
    ///
    /// Note: unlike the parser `.repeated().collect()`, this method includes all tokens that are
    /// "ignored" by the parser, including any padding, separators, and sub-parsers with
    /// [`Parser::ignored`], [`Parser::ignore_then`], and [`Parser::then_ignore`].
    ///
    /// # Examples
    /// Example with input of type `&str` (token type is `char`).
    /// ```
    /// # use chumsky::prelude::*;
    /// // Matches a number with underscores that is surrounded by apostrophes.
    /// let quoted_numeric = any::<&str, extra::Err<Simple<char>>>()
    ///     .filter(|c: &char| c.is_digit(10))
    ///     .separated_by(just("_").repeated().at_most(1))
    ///     .to_slice()
    ///     .padded_by(just("'"));
    /// assert_eq!(quoted_numeric.parse("'1_23'").into_result(), Ok("1_23"));
    /// ```
    /// Example with input of type `&[u32]` (token type is `u32`).
    /// ```
    /// # use chumsky::prelude::*;
    /// // Matches even numbers, then ignoring the rest of the input when an odd number is reached.
    /// let even_matcher = any::<&[u32], extra::Err<Simple<u32>>>()
    ///     .filter(|c: &u32| c % 2 == 0)
    ///     .repeated()
    ///     .to_slice()
    ///     .lazy();
    /// assert_eq!(even_matcher.parse(&[2, 4, 8, 5, 6]).unwrap(), &[2, 4, 8]);
    /// ```
    fn to_slice(self) -> ToSlice<Self, O>
    where
        Self: Sized,
    {
        ToSlice {
            parser: self,
            phantom: EmptyPhantom::new(),
        }
    }

    /// Filter the output of this parser, accepting only inputs that match the given predicate.
    ///
    /// The output type of this parser is `I`, the input that was found.
    ///
    /// # Examples
    ///
    /// ```
    /// # use chumsky::{prelude::*, error::Simple};
    /// let lowercase = any::<_, extra::Err<Simple<char>>>()
    ///     .filter(char::is_ascii_lowercase)
    ///     .repeated()
    ///     .at_least(1)
    ///     .collect::<String>();
    ///
    /// assert_eq!(lowercase.parse("hello").into_result(), Ok("hello".to_string()));
    /// assert!(lowercase.parse("Hello").has_errors());
    /// ```
    fn filter<F: Fn(&O) -> bool>(self, f: F) -> Filter<Self, F>
    where
        Self: Sized,
    {
        Filter {
            parser: self,
            filter: f,
        }
    }

    /// Map the output of this parser to another value.
    ///
    /// The output type of this parser is `U`, the same as the function's output.
    ///
    /// # Examples
    ///
    /// ```
    /// # use chumsky::{prelude::*, error::Simple};
    /// #[derive(Debug, PartialEq)]
    /// enum Token { Word(String), Num(u64) }
    ///
    /// let word = any::<_, extra::Err<Simple<char>>>()
    ///     .filter(|c: &char| c.is_alphabetic())
    ///     .repeated().at_least(1)
    ///     .collect::<String>()
    ///     .map(Token::Word);
    ///
    /// let num = any::<_, extra::Err<Simple<char>>>()
    ///     .filter(|c: &char| c.is_ascii_digit())
    ///     .repeated().at_least(1)
    ///     .collect::<String>()
    ///     .map(|s| Token::Num(s.parse().unwrap()));
    ///
    /// let token = word.or(num);
    ///
    /// assert_eq!(token.parse("test").into_result(), Ok(Token::Word("test".to_string())));
    /// assert_eq!(token.parse("42").into_result(), Ok(Token::Num(42)));
    /// ```
    fn map<U, F: Fn(O) -> U>(self, f: F) -> Map<Self, O, F>
    where
        Self: Sized,
    {
        Map {
            parser: self,
            mapper: f,
            phantom: EmptyPhantom::new(),
        }
    }

    /// Map the output of this parser to another value, with the opportunity to get extra metadata from the parse like the span or parser state.
    ///
    /// See the docs for [`MapExtra`] for examples of metadata that can be fetched.
    ///
    /// The output type of this parser is `U`, the same as the function's output.
    ///
    /// # Examples
    ///
    /// Using the span of the output in the mapping function:
    ///
    /// ```
    /// # use chumsky::prelude::*;
    ///
    /// // It's common for AST nodes to use a wrapper type that allows attaching span information to them
    /// #[derive(Debug, PartialEq)]
    /// pub struct Spanned<T>(T, SimpleSpan<usize>);
    ///
    /// let ident = text::ascii::ident::<_, extra::Err<Simple<char>>>()
    ///     .map_with(|ident, e| Spanned(ident, e.span())) // Equivalent to `.map_with_span(|ident, span| Spanned(ident, span))`
    ///     .padded();
    ///
    /// assert_eq!(ident.parse("hello").into_result(), Ok(Spanned("hello", (0..5).into())));
    /// assert_eq!(ident.parse("       hello   ").into_result(), Ok(Spanned("hello", (7..12).into())));
    /// ```
    ///
    /// Using the parser state in the mapping function to intern strings:
    ///
    /// ```
    /// # use chumsky::prelude::*;
    /// use std::ops::Range;
    /// use lasso::{Rodeo, Spur};
    ///
    /// // It's common for AST nodes to use interned versions of identifiers
    /// // Keys are generally smaller, faster to compare, and can be `Copy`
    /// #[derive(Copy, Clone)]
    /// pub struct Ident(Spur);
    ///
    /// let ident = text::ascii::ident::<_, extra::Full<Simple<char>, extra::SimpleState<Rodeo>, ()>>()
    ///     .map_with(|ident, e| Ident(e.state().get_or_intern(ident)))
    ///     .padded()
    ///     .repeated()
    ///     .at_least(1)
    ///     .collect::<Vec<_>>();
    ///
    /// // Test out parser
    ///
    /// let mut interner = extra::SimpleState(Rodeo::new());
    ///
    /// match ident.parse_with_state("hello", &mut interner).into_result() {
    ///     Ok(idents) => {
    ///         assert_eq!(interner.resolve(&idents[0].0), "hello");
    ///     }
    ///     Err(e) => panic!("Parsing Failed: {:?}", e),
    /// }
    ///
    /// match ident.parse_with_state("hello hello", &mut interner).into_result() {
    ///     Ok(idents) => {
    ///         assert_eq!(idents[0].0, idents[1].0);
    ///     }
    ///     Err(e) => panic!("Parsing Failed: {:?}", e),
    /// }
    /// ```
    ///
    /// Using the parse context in the mapping function:
    ///
    /// ```
    /// # use chumsky::{prelude::*, error::Simple};
    ///
    /// fn palindrome_parser<'src>() -> impl Parser<'src, &'src str, String> {
    ///     recursive(|chain| {
    ///         choice((
    ///             just(String::new())
    ///                 .configure(|cfg, ctx: &String| cfg.seq(ctx.clone()))
    ///                 .then_ignore(end()),
    ///             any()
    ///                 .map_with(|x, e| format!("{x}{}", e.ctx()))
    ///                 .ignore_with_ctx(chain),
    ///         ))
    ///     })
    ///     .with_ctx(String::new())
    /// }
    ///
    /// assert_eq!(palindrome_parser().parse("abccba").into_result().as_deref(), Ok("cba"));
    /// assert_eq!(palindrome_parser().parse("hello  olleh").into_result().as_deref(), Ok(" olleh"));
    /// assert!(palindrome_parser().parse("abccb").into_result().is_err());
    /// ```
    fn map_with<U, F: Fn(O, &mut MapExtra<'src, '_, I, E>) -> U>(self, f: F) -> MapWith<Self, O, F>
    where
        Self: Sized,
    {
        MapWith {
            parser: self,
            mapper: f,
            phantom: EmptyPhantom::new(),
        }
    }

    /// Map the output of this parser to another value.
    /// If the output of this parser isn't a tuple, use [`Parser::map`].
    ///
    /// The output type of this parser is `U`, the same as the function's output.
    ///
    /// # Examples
    ///
    /// ```
    /// # use chumsky::prelude::*;
    /// #[derive(Clone, Copy, Debug, PartialEq, Eq)]
    ///  pub enum Value {
    ///       One(u8),
    ///      Two(u8, u8),
    ///      Three(u8, u8, u8),
    /// }
    ///
    /// fn parser<'src>() -> impl Parser<'src, &'src [u8], Vec<Value>> {
    ///     choice((
    ///         just(1).ignore_then(any()).map(Value::One),
    ///         just(2)
    ///             .ignore_then(group((any(), any())))
    ///             .map_group(Value::Two),
    ///         just(3)
    ///             .ignore_then(group((any(), any(), any())))
    ///             .map_group(Value::Three),
    ///     ))
    ///     .repeated()
    ///     .collect()
    /// }
    ///
    /// let bytes = &[3, 1, 2, 3, 1, 127, 2, 21, 69];
    /// assert_eq!(
    ///     parser().parse(bytes).into_result(),
    ///     Ok(vec![
    ///         Value::Three(1, 2, 3),
    ///         Value::One(127),
    ///         Value::Two(21, 69)
    ///     ])
    /// );
    /// ```
    #[cfg(feature = "nightly")]
    fn map_group<F: Fn<O>>(self, f: F) -> MapGroup<Self, O, F>
    where
        Self: Sized,
        O: Tuple,
    {
        MapGroup {
            parser: self,
            mapper: f,
            phantom: EmptyPhantom::new(),
        }
    }

    /// Transform the output of this parser to the pattern's span.
    ///
    /// This is commonly used when you know what pattern you've parsed and are only interested in the span of the
    /// pattern.
    ///
    /// The output type of this parser is `I::Span`.
    ///
    /// # Examples
    ///
    /// ```
    /// # use chumsky::prelude::*;
    ///
    /// // It's common for AST nodes to use a wrapper type that allows attaching span information to them
    /// #[derive(Debug, PartialEq)]
    /// pub enum Expr<'src> {
    ///     Int(&'src str, SimpleSpan),
    ///     // The span is that of the operator, '+'
    ///     Add(Box<Expr<'src>>, SimpleSpan, Box<Expr<'src>>),
    /// }
    ///
    /// let int = text::int::<_, extra::Err<Simple<char>>>(10)
    ///     .to_slice()
    ///     .map_with(|int, e| Expr::Int(int, e.span()))
    ///     .padded();
    ///
    /// let add_op = just('+').to_span().padded();
    /// let sum = int.foldl(
    ///     add_op.then(int).repeated(),
    ///     |a, (op_span, b)| Expr::Add(Box::new(a), op_span, Box::new(b)),
    /// );
    ///
    /// assert_eq!(sum.parse("42 + 7 + 13").into_result(), Ok(Expr::Add(
    ///     Box::new(Expr::Add(
    ///         Box::new(Expr::Int("42", (0..2).into())),
    ///         (3..4).into(),
    ///         Box::new(Expr::Int("7", (5..6).into())),
    ///     )),
    ///     (7..8).into(),
    ///     Box::new(Expr::Int("13", (9..11).into())),
    /// )));
    /// ```
    fn to_span(self) -> ToSpan<Self, O>
    where
        Self: Sized,
    {
        ToSpan {
            parser: self,
            phantom: EmptyPhantom::new(),
        }
    }
    /// Left-fold the output of the parser into a single value, possibly failing during the reduction.
    /// The parser only consumes input from the inner parser until it either completes or the reduction
    /// step fails ("short circuting").
    ///
    /// The output type of this parser is `A`, the left-hand component of the original parser's output.
    ///
    /// # Examples
    ///
    /// ```
    /// # use chumsky::{prelude::*, error::Simple};
    /// let int = text::int::<_, extra::Err<Simple<char>>>(10)
    ///     .from_str::<u8>()
    ///     .unwrapped();
    ///
    /// let sum = int
    ///     .clone()
    ///     .try_foldl(just('+').ignore_then(int).repeated(), |a, b, e| a.checked_add(b).ok_or(Simple::new(None, e.span())));
    ///
    /// assert_eq!(sum.parse("1+12+3+9").into_result(), Ok(25));
    /// assert_eq!(sum.parse("6").into_result(), Ok(6));
    /// assert!(sum.parse("255+1").has_errors()); // due to u8 overflow
    /// ```
    #[cfg_attr(debug_assertions, track_caller)]
    fn try_foldl<B, F, OB>(self, other: B, f: F) -> TryFoldl<F, Self, B, OB, E>
    where
        F: Fn(O, OB, &mut MapExtra<'src, '_, I, E>) -> Result<O, E::Error>,
        B: IterParser<'src, I, OB, E>,
        Self: Sized,
    {
        TryFoldl {
            parser_a: self,
            parser_b: other,
            folder: f,
            #[cfg(debug_assertions)]
            location: *Location::caller(),
            phantom: EmptyPhantom::new(),
        }
    }

    /// After a successful parse, apply a fallible function to the output. If the function produces an error, treat it
    /// as a parsing error.
    ///
    /// If you wish parsing of this pattern to continue when an error is generated instead of halting, consider using
    /// [`Parser::validate`] instead.
    ///
    /// The output type of this parser is `U`, the [`Ok`] return value of the function.
    ///
    /// # Examples
    ///
    /// ```
    /// # use chumsky::prelude::*;
    /// let byte = text::int::<_, extra::Err<Rich<char>>>(10)
    ///     .try_map(|s: &str, span| s
    ///         .parse::<u8>()
    ///         .map_err(|e| Rich::custom(span, e)));
    ///
    /// assert!(byte.parse("255").has_output());
    /// assert!(byte.parse("256").has_errors()); // Out of range
    /// ```
    #[doc(alias = "filter_map")]
    fn try_map<U, F: Fn(O, I::Span) -> Result<U, E::Error>>(self, f: F) -> TryMap<Self, O, F>
    where
        Self: Sized,
    {
        TryMap {
            parser: self,
            mapper: f,
            phantom: EmptyPhantom::new(),
        }
    }

    /// After a successful parse, apply a fallible function to the output, with the opportunity to get extra metadata.
    /// If the function produces an error, treat it as a parsing error.
    ///
    /// If you wish parsing of this pattern to continue when an error is generated instead of halting, consider using
    /// [`Parser::validate`] instead.
    ///
    /// The output type of this parser is `U`, the [`Ok`] return value of the function.
    fn try_map_with<U, F: Fn(O, &mut MapExtra<'src, '_, I, E>) -> Result<U, E::Error>>(
        self,
        f: F,
    ) -> TryMapWith<Self, O, F>
    where
        Self: Sized,
    {
        TryMapWith {
            parser: self,
            mapper: f,
            phantom: EmptyPhantom::new(),
        }
    }

    /// Ignore the output of this parser, yielding `()` as an output instead.
    ///
    /// This can be used to reduce the cost of parsing by avoiding unnecessary allocations (most collections containing
    /// [ZSTs](https://doc.rust-lang.org/nomicon/exotic-sizes.html#zero-sized-types-zsts)
    /// [do not allocate](https://doc.rust-lang.org/std/vec/struct.Vec.html#guarantees)). For example, it's common to
    /// want to ignore whitespace in many grammars (see [`text::whitespace`]).
    ///
    /// The output type of this parser is `()`.
    ///
    /// # Examples
    ///
    /// ```
    /// # use chumsky::{prelude::*, error::Simple};
    /// // A parser that parses any number of whitespace characters without allocating
    /// let whitespace = any::<_, extra::Err<Simple<char>>>()
    ///     .filter(|c: &char| c.is_whitespace())
    ///     .ignored()
    ///     .repeated()
    ///     .collect::<Vec<_>>();
    ///
    /// assert_eq!(whitespace.parse("    ").into_result(), Ok(vec![(); 4]));
    /// assert!(whitespace.parse("  hello").has_errors());
    /// ```
    fn ignored(self) -> Ignored<Self, O>
    where
        Self: Sized,
    {
        Ignored {
            parser: self,
            phantom: EmptyPhantom::new(),
        }
    }

    /// Memoize the parser such that later attempts to parse the same input 'remember' the attempt and exit early.
    ///
    /// If you're finding that certain inputs produce exponential behavior in your parser, strategically applying
    /// memoization to a ['garden path'](https://en.wikipedia.org/wiki/Garden-path_sentence) rule is often an effective
    /// way to solve the problem. At the limit, applying memoization to all combinators will turn any parser into one
    /// with `O(n)`, albeit with very significant per-element overhead and high memory usage.
    ///
    /// Memoization also works with recursion, so this can be used to write parsers using
    /// [left recursion](https://en.wikipedia.org/wiki/Left_recursion).
    // TODO: Example
    #[cfg(feature = "memoization")]
    fn memoized(self) -> Memoized<Self>
    where
        Self: Sized,
    {
        Memoized { parser: self }
    }

    /// Transform all outputs of this parser to a predetermined value.
    ///
    /// The output type of this parser is `U`, the type of the predetermined value.
    ///
    /// # Examples
    ///
    /// ```
    /// # use chumsky::{prelude::*, error::Simple};
    /// #[derive(Clone, Debug, PartialEq)]
    /// enum Op { Add, Sub, Mul, Div }
    ///
    /// let op = just::<_, _, extra::Err<Simple<char>>>('+').to(Op::Add)
    ///     .or(just('-').to(Op::Sub))
    ///     .or(just('*').to(Op::Mul))
    ///     .or(just('/').to(Op::Div));
    ///
    /// assert_eq!(op.parse("+").into_result(), Ok(Op::Add));
    /// assert_eq!(op.parse("/").into_result(), Ok(Op::Div));
    /// ```
    fn to<U: Clone>(self, to: U) -> To<Self, O, U>
    where
        Self: Sized,
    {
        To {
            parser: self,
            to,
            phantom: EmptyPhantom::new(),
        }
    }

    /// Label this parser with the given label.
    ///
    /// Labelling a parser makes all errors generated by the parser refer to the label rather than any sub-elements
    /// within the parser. For example, labelling a parser for an expression would yield "expected expression" errors
    /// rather than "expected integer, string, binary op, etc." errors.
    // TODO: Example
    fn labelled<L>(self, label: L) -> Labelled<Self, L>
    where
        Self: Sized,
        E::Error: LabelError<'src, I, L>,
    {
        Labelled {
            parser: self,
            label,
            is_context: false,
        }
    }

    /// Parse one thing and then another thing, yielding a tuple of the two outputs.
    ///
    /// The output type of this parser is `(O, U)`, a combination of the outputs of both parsers.
    ///
    /// If you instead only need the output of __one__ of the parsers, use [`ignore_then`](Self::ignore_then)
    /// or [`then_ignore`](Self::then_ignore).
    ///
    /// # Examples
    ///
    /// ```
    /// # use chumsky::{prelude::*, error::Simple};
    /// let word = any::<_, extra::Err<Simple<char>>>()
    ///     .filter(|c: &char| c.is_alphabetic())
    ///     .repeated()
    ///     .at_least(1)
    ///     .collect::<String>();
    /// let two_words = word.then_ignore(just(' ')).then(word);
    ///
    /// assert_eq!(two_words.parse("dog cat").into_result(), Ok(("dog".to_string(), "cat".to_string())));
    /// assert!(two_words.parse("hedgehog").has_errors());
    /// ```
    fn then<U, B: Parser<'src, I, U, E>>(self, other: B) -> Then<Self, B, O, U, E>
    where
        Self: Sized,
    {
        Then {
            parser_a: self,
            parser_b: other,
            phantom: EmptyPhantom::new(),
        }
    }

    /// Parse one thing and then another thing, yielding only the output of the latter.
    ///
    /// The output type of this parser is `U`, the same as the second parser.
    ///
    /// If you instead only need the output of the first parser, use [`then_ignore`](Self::then_ignore).
    /// If you need the output of __both__ parsers, use [`then`](Self::then).
    ///
    /// # Examples
    ///
    /// ```
    /// # use chumsky::{prelude::*, error::Simple};
    /// let zeroes = any::<_, extra::Err<Simple<char>>>().filter(|c: &char| *c == '0').ignored().repeated().collect::<Vec<_>>();
    /// let digits = any().filter(|c: &char| c.is_ascii_digit())
    ///     .repeated()
    ///     .collect::<String>();
    /// let integer = zeroes
    ///     .ignore_then(digits)
    ///     .from_str()
    ///     .unwrapped();
    ///
    /// assert_eq!(integer.parse("00064").into_result(), Ok(64));
    /// assert_eq!(integer.parse("32").into_result(), Ok(32));
    /// ```
    fn ignore_then<U, B: Parser<'src, I, U, E>>(self, other: B) -> IgnoreThen<Self, B, O, E>
    where
        Self: Sized,
    {
        IgnoreThen {
            parser_a: self,
            parser_b: other,
            phantom: EmptyPhantom::new(),
        }
    }

    /// Parse one thing and then another thing, yielding only the output of the former.
    ///
    /// The output type of this parser is `O`, the same as the original parser.
    ///
    /// If you instead only need the output of the second parser, use [`ignore_then`](Self::ignore_then).
    /// If you need the output of __both__ parsers, use [`then`](Self::then).
    ///
    /// # Examples
    ///
    /// ```
    /// # use chumsky::{prelude::*, error::Simple};
    /// let word = any::<_, extra::Err<Simple<char>>>()
    ///     .filter(|c: &char| c.is_alphabetic())
    ///     .repeated()
    ///     .at_least(1)
    ///     .collect::<String>();
    ///
    /// let punctuated = word
    ///     .then_ignore(just('!').or(just('?')).or_not());
    ///
    /// let sentence = punctuated
    ///     .padded() // Allow for whitespace gaps
    ///     .repeated()
    ///     .collect::<Vec<_>>();
    ///
    /// assert_eq!(
    ///     sentence.parse("hello! how are you?").into_result(),
    ///     Ok(vec![
    ///         "hello".to_string(),
    ///         "how".to_string(),
    ///         "are".to_string(),
    ///         "you".to_string(),
    ///     ]),
    /// );
    /// ```
    fn then_ignore<U, B: Parser<'src, I, U, E>>(self, other: B) -> ThenIgnore<Self, B, U, E>
    where
        Self: Sized,
    {
        ThenIgnore {
            parser_a: self,
            parser_b: other,
            phantom: EmptyPhantom::new(),
        }
    }

    /// Parse input as part of a token-tree - using an input generated from within the current
    /// input. In other words, this parser will attempt to create a *new* input stream from within
    /// the one it is being run on, and the parser it was called on will be provided this *new* input.
    /// By default, the original parser is expected to consume up to the end of the new stream. To
    /// allow only consuming part of the stream, use [`Parser::lazy`] to ignore trailing tokens.
    ///
    /// The provided parser `P` is expected to have both an input and output type which match the input
    /// type of the parser it is called on. As an example, if the original parser takes an input of
    /// `Stream<Iterator<Item = T>>`, `P` will be run first against that input, and is expected to
    /// output a new `Stream<Iterator<Item = T>>` which the original parser will be run against.
    ///
    /// The output of this parser is `O`, the output of the parser it is called on.
    ///
    /// # Examples
    ///
    /// ```
    /// # use chumsky::{prelude::*, util::MaybeRef, error::Simple};
    /// #[derive(Debug, Clone, PartialEq)]
    /// enum Token<'src> {
    ///     Struct,
    ///     Ident(&'src str),
    ///     Item(&'src str),
    ///     Group(Vec<Token<'src>>),
    /// }
    ///
    /// let group = select_ref! { Token::Group(g) => g.as_slice() };
    ///
    /// let ident = select_ref! { Token::Ident(i) => *i };
    ///
    /// let items = select_ref! { Token::Item(i) => *i }
    ///     .repeated()
    ///     .collect::<Vec<_>>()
    ///     .nested_in(group);
    ///
    /// let struc = just::<_, _, extra::Err<Simple<_>>>(&Token::Struct)
    ///     .ignore_then(ident)
    ///     .then(items);
    ///
    /// let tl = struc
    ///     .repeated()
    ///     .collect::<Vec<_>>();
    ///
    /// let tokens = [
    ///     Token::Struct,
    ///     Token::Ident("foo"),
    ///     Token::Group(vec![
    ///         Token::Item("a"),
    ///         Token::Item("b"),
    ///     ]),
    /// ];
    ///
    /// assert_eq!(tl.parse(&tokens).into_result(), Ok(vec![("foo", vec!["a", "b"])]));
    /// ```
    fn nested_in<B: Parser<'src, J, I, F>, J, F>(self, other: B) -> NestedIn<Self, B, J, F, O, E>
    where
        Self: Sized,
        I: 'src,
        J: Input<'src>,
        F: ParserExtra<'src, J>,
    {
        NestedIn {
            parser_a: self,
            parser_b: other,
            phantom: EmptyPhantom::new(),
        }
    }

    /// Parse one thing and then another thing, creating the second parser from the result of
    /// the first. If you do need the context in the output, use [`Parser::then_with_ctx`].
    ///
    /// The output of this parser is `U`, the result of the second parser
    ///
    /// Error recovery for this parser may be sub-optimal, as if the first parser succeeds on
    /// recovery then the second produces an error, the primary error will point to the location in
    /// the second parser which failed, ignoring that the first parser may be the root cause. There
    /// may be other pathological errors cases as well.
    ///
    /// # Examples
    ///
    /// ```
    /// # use chumsky::{prelude::*, error::Simple};
    /// let successor = just(b'\0').configure(|cfg, ctx: &u8| cfg.seq(*ctx + 1));
    ///
    /// // A parser that parses a single letter and then its successor
    /// let successive_letters = one_of::<_, _, extra::Err<Simple<u8>>>(b'a'..=b'z')
    ///     .ignore_with_ctx(successor);
    ///
    /// assert_eq!(successive_letters.parse(b"ab").into_result(), Ok(b'b')); // 'b' follows 'a'
    /// assert!(successive_letters.parse(b"ac").has_errors()); // 'c' does not follow 'a'
    /// ```
    fn ignore_with_ctx<U, P>(
        self,
        then: P,
    ) -> IgnoreWithCtx<Self, P, O, I, extra::Full<E::Error, E::State, O>>
    where
        Self: Sized,
        O: 'src,
        P: Parser<'src, I, U, extra::Full<E::Error, E::State, O>>,
    {
        IgnoreWithCtx {
            parser: self,
            then,
            phantom: EmptyPhantom::new(),
        }
    }

    /// Parse one thing and then another thing, creating the second parser from the result of
    /// the first. If you don't need the context in the output, prefer [`Parser::ignore_with_ctx`].
    ///
    /// The output of this parser is `(E::Context, O)`,
    /// a combination of the context and the output of the parser.
    ///
    /// Error recovery for this parser may be sub-optimal, as if the first parser succeeds on
    /// recovery then the second produces an error, the primary error will point to the location in
    /// the second parser which failed, ignoring that the first parser may be the root cause. There
    /// may be other pathological errors cases as well.
    fn then_with_ctx<U, P>(
        self,
        then: P,
    ) -> ThenWithCtx<Self, P, O, I, extra::Full<E::Error, E::State, O>>
    where
        Self: Sized,
        O: 'src,
        P: Parser<'src, I, U, extra::Full<E::Error, E::State, O>>,
    {
        ThenWithCtx {
            parser: self,
            then,
            phantom: EmptyPhantom::new(),
        }
    }

    /// Run the previous contextual parser with the provided context.
    ///
    /// ```
    /// # use chumsky::prelude::*;
    /// # use chumsky::primitive::JustCfg;
    ///
    /// let generic = just(b'0').configure(|cfg, ctx: &u8| cfg.seq(*ctx));
    ///
    /// let parse_a = just::<_, _, extra::Default>(b'b').ignore_then(generic.with_ctx(b'a'));
    /// let parse_b = just::<_, _, extra::Default>(b'a').ignore_then(generic.with_ctx(b'b'));
    ///
    /// assert_eq!(parse_a.parse(b"ba" as &[_]).into_result(), Ok::<_, Vec<EmptyErr>>(b'a'));
    /// assert!(parse_a.parse(b"bb").has_errors());
    /// assert_eq!(parse_b.parse(b"ab" as &[_]).into_result(), Ok(b'b'));
    /// assert!(parse_b.parse(b"aa").has_errors());
    /// ```
    fn with_ctx(self, ctx: E::Context) -> WithCtx<Self, E::Context>
    where
        Self: Sized,
        E::Context: Clone,
    {
        WithCtx { parser: self, ctx }
    }

    /// Runs the previous parser with the provided state.
    ///
    /// This is very uncommonly used and exists mostly for completeness.
    ///
    /// One possible use-case is 'glueing' together parsers declared in different places with incompatible state types.
    ///
    /// Note that the state value will be cloned and dropping *during* parsing, so it is recommended to ensure that
    /// this is a relatively performant operation.
    fn with_state<State>(self, state: State) -> WithState<Self, State>
    where
        Self: Sized,
        State: 'src + Clone,
    {
        WithState {
            parser: self,
            state,
        }
    }

    /// Applies both parsers to the same position in the input, succeeding
    /// only if both succeed. The returned value will be that of the first parser,
    /// and the input will be at the end of the first parser if `and_is` succeeds.
    ///
    /// The second parser is allowed to consume more or less input than the first parser,
    /// but like its output, how much it consumes won't affect the final result.
    ///
    /// The motivating use-case is in combination with [`Parser::not`], allowing a parser
    /// to consume something only if it isn't also something like an escape sequence or a nested block.
    ///
    /// # Examples
    ///
    /// ```
    /// # use chumsky::{prelude::*, error::Simple};
    ///
    /// let escape = just("\\n").to('\n');
    ///
    /// // C-style string literal
    /// let string = none_of::<_, _, extra::Err<Simple<char>>>('"')
    ///     .and_is(escape.not())
    ///     .or(escape)
    ///     .repeated()
    ///     .collect::<String>()
    ///     .padded_by(just('"'));
    ///
    /// assert_eq!(
    ///     string.parse("\"wxyz\"").into_result().as_deref(),
    ///     Ok("wxyz"),
    /// );
    /// assert_eq!(
    ///     string.parse("\"a\nb\"").into_result().as_deref(),
    ///     Ok("a\nb"),
    /// );
    /// ```
    fn and_is<U, B>(self, other: B) -> AndIs<Self, B, U>
    where
        Self: Sized,
        B: Parser<'src, I, U, E>,
    {
        AndIs {
            parser_a: self,
            parser_b: other,
            phantom: EmptyPhantom::new(),
        }
    }

    /// Parse the pattern surrounded by the given delimiters.
    ///
    /// The output type of this parser is `O`, the same as the original parser.
    ///
    /// # Examples
    ///
    /// ```
    /// # use chumsky::{prelude::*, error::Simple};
    /// // A LISP-style S-expression
    /// #[derive(Debug, PartialEq)]
    /// enum SExpr {
    ///     Ident(String),
    ///     Num(u64),
    ///     List(Vec<SExpr>),
    /// }
    ///
    /// let ident = any::<_, extra::Err<Simple<char>>>().filter(|c: &char| c.is_alphabetic())
    ///     .repeated()
    ///     .at_least(1)
    ///     .collect::<String>();
    ///
    /// let num = text::int(10)
    ///     .from_str()
    ///     .unwrapped();
    ///
    /// let s_expr = recursive(|s_expr| s_expr
    ///     .padded()
    ///     .repeated()
    ///     .collect::<Vec<_>>()
    ///     .map(SExpr::List)
    ///     .delimited_by(just('('), just(')'))
    ///     .or(ident.map(SExpr::Ident))
    ///     .or(num.map(SExpr::Num)));
    ///
    /// // A valid input
    /// assert_eq!(
    ///     s_expr.parse("(add (mul 42 3) 15)").into_result(),
    ///     Ok(SExpr::List(vec![
    ///         SExpr::Ident("add".to_string()),
    ///         SExpr::List(vec![
    ///             SExpr::Ident("mul".to_string()),
    ///             SExpr::Num(42),
    ///             SExpr::Num(3),
    ///         ]),
    ///         SExpr::Num(15),
    ///     ])),
    /// );
    /// ```
    fn delimited_by<U, V, B, C>(self, start: B, end: C) -> DelimitedBy<Self, B, C, U, V>
    where
        Self: Sized,
        B: Parser<'src, I, U, E>,
        C: Parser<'src, I, V, E>,
    {
        DelimitedBy {
            parser: self,
            start,
            end,
            phantom: EmptyPhantom::new(),
        }
    }

    /// Parse a pattern, but with an instance of another pattern on either end, yielding the output of the inner.
    ///
    /// The output type of this parser is `O`, the same as the original parser.
    ///
    /// # Examples
    ///
    /// ```
    /// # use chumsky::{prelude::*, error::Simple};
    /// let ident = text::ascii::ident::<_, extra::Err<Simple<char>>>()
    ///     .padded_by(just('!'));
    ///
    /// assert_eq!(ident.parse("!hello!").into_result(), Ok("hello"));
    /// assert!(ident.parse("hello!").has_errors());
    /// assert!(ident.parse("!hello").has_errors());
    /// assert!(ident.parse("hello").has_errors());
    /// ```
    fn padded_by<U, B>(self, padding: B) -> PaddedBy<Self, B, U>
    where
        Self: Sized,
        B: Parser<'src, I, U, E>,
    {
        PaddedBy {
            parser: self,
            padding,
            phantom: EmptyPhantom::new(),
        }
    }

    /// Parse one thing or, on failure, another thing.
    ///
    /// The output of both parsers must be of the same type, because either output can be produced.
    ///
    /// If both parser succeed, the output of the first parser is guaranteed to be prioritized over the output of the
    /// second.
    ///
    /// If both parsers produce errors, the combinator will attempt to select from or combine the errors to produce an
    /// error that is most likely to be useful to a human attempting to understand the problem. The exact algorithm
    /// used is left unspecified, and is not part of the crate's semver guarantees, although regressions in error
    /// quality should be reported in the issue tracker of the main repository.
    ///
    /// Please note that long chains of [`Parser::or`] combinators have been known to result in poor compilation times.
    /// If you feel you are experiencing this, consider using [`choice`] instead.
    ///
    /// The output type of this parser is `O`, the output of both parsers.
    ///
    /// # Examples
    ///
    /// ```
    /// # use chumsky::{prelude::*, error::Simple};
    /// let op = just::<_, _, extra::Err<Simple<char>>>('+')
    ///     .or(just('-'))
    ///     .or(just('*'))
    ///     .or(just('/'));
    ///
    /// assert_eq!(op.parse("+").into_result(), Ok('+'));
    /// assert_eq!(op.parse("/").into_result(), Ok('/'));
    /// assert!(op.parse("!").has_errors());
    /// ```
    fn or<B>(self, other: B) -> Or<Self, B>
    where
        Self: Sized,
        B: Parser<'src, I, O, E>,
    {
        Or {
            choice: choice((self, other)),
        }
    }

    /// Attempt to parse something, but only if it exists.
    ///
    /// If parsing of the pattern is successful, the output is `Some(_)`. Otherwise, the output is `None`.
    ///
    /// The output type of this parser is `Option<O>`.
    ///
    /// # Examples
    ///
    /// ```
    /// # use chumsky::{prelude::*, error::Simple};
    /// let word = any::<_, extra::Err<Simple<char>>>().filter(|c: &char| c.is_alphabetic())
    ///     .repeated()
    ///     .at_least(1)
    ///     .collect::<String>();
    ///
    /// let word_or_question = word
    ///     .then(just('?').or_not());
    ///
    /// assert_eq!(word_or_question.parse("hello?").into_result(), Ok(("hello".to_string(), Some('?'))));
    /// assert_eq!(word_or_question.parse("wednesday").into_result(), Ok(("wednesday".to_string(), None)));
    /// ```
    fn or_not(self) -> OrNot<Self>
    where
        Self: Sized,
    {
        OrNot { parser: self }
    }

    /// Invert the result of the contained parser, failing if it succeeds and succeeding if it fails.
    /// The output of this parser is always `()`, the unit type.
    ///
    /// The motivating case for this is in combination with [`Parser::and_is`], allowing a parser
    /// to consume something only if it isn't also something like an escape sequence or a nested block.
    ///
    /// Caveats:
    /// - The error message produced by `not` by default will likely be fairly unhelpful - it can
    ///   only tell the span that was wrong.
    /// - If not careful, it's fairly easy to create non-intuitive behavior due to end-of-input
    ///   being a valid token for a parser to consume, and as most parsers fail at end of input,
    ///   `not` will succeed on it.
    ///
    /// ```
    /// # use chumsky::{prelude::*, error::Simple};
    ///
    /// #[derive(Debug, PartialEq)]
    /// enum Tree<'src> {
    ///     Text(&'src str),
    ///     Group(Vec<Self>),
    /// }
    ///
    /// // Arbitrary text, nested in a tree with { ... } delimiters
    /// let tree = recursive::<_, _, extra::Err<Simple<char>>, _, _>(|tree| {
    ///     let text = any()
    ///         .and_is(one_of("{}").not())
    ///         .repeated()
    ///         .at_least(1)
    ///         .to_slice()
    ///         .map(Tree::Text);
    ///
    ///     let group = tree
    ///         .repeated()
    ///         .collect()
    ///         .delimited_by(just('{'), just('}'))
    ///         .map(Tree::Group);
    ///
    ///     text.or(group)
    /// });
    ///
    /// assert_eq!(
    ///     tree.parse("{abcd{efg{hijk}lmn{opq}rs}tuvwxyz}").into_result(),
    ///     Ok(Tree::Group(vec![
    ///         Tree::Text("abcd"),
    ///         Tree::Group(vec![
    ///             Tree::Text("efg"),
    ///             Tree::Group(vec![
    ///                 Tree::Text("hijk"),
    ///             ]),
    ///             Tree::Text("lmn"),
    ///             Tree::Group(vec![
    ///                 Tree::Text("opq"),
    ///             ]),
    ///             Tree::Text("rs"),
    ///         ]),
    ///         Tree::Text("tuvwxyz"),
    ///     ])),
    /// );
    /// ```
    fn not(self) -> Not<Self, O>
    where
        Self: Sized,
    {
        Not {
            parser: self,
            phantom: EmptyPhantom::new(),
        }
    }

    /// Parse a pattern zero or more times (analog to Regex's `<PAT>*`).
    ///
    /// Input is eagerly parsed. Be aware that the parser will accept no occurrences of the pattern too. Consider using
    /// [`Repeated::at_least`] instead if you wish to parse a minimum number of elements.
    ///
    /// The output type of this parser is, by default, `()`. If you want to collect the items into a [`Container`]
    /// (such as a [`Vec`]), use [`IterParser::collect`].
    ///
    /// # Examples
    ///
    /// ```
    /// # use chumsky::{prelude::*, error::Simple};
    /// let num = any::<_, extra::Err<Simple<char>>>()
    ///     .filter(|c: &char| c.is_ascii_digit())
    ///     .repeated()
    ///     .at_least(1)
    ///     .collect::<String>()
    ///     .from_str()
    ///     .unwrapped();
    ///
    /// let sum = num.clone()
    ///     .foldl(just('+').ignore_then(num).repeated(), |a, b| a + b);
    ///
    /// assert_eq!(sum.parse("2+13+4+0+5").into_result(), Ok(24));
    /// ```
    #[cfg_attr(debug_assertions, track_caller)]
    fn repeated(self) -> Repeated<Self, O, I, E>
    where
        Self: Sized,
    {
        Repeated {
            parser: self,
            at_least: 0,
            at_most: !0,
            #[cfg(debug_assertions)]
            location: *Location::caller(),
            phantom: EmptyPhantom::new(),
        }
    }

    /// Parse a pattern, separated by another, any number of times.
    ///
    /// You can use [`SeparatedBy::allow_leading`] or [`SeparatedBy::allow_trailing`] to allow leading or trailing
    /// separators.
    ///
    /// The output type of this parser can be any [`Container`].
    ///
    /// # Examples
    ///
    /// ```
    /// # use chumsky::{prelude::*, error::Simple};
    /// let shopping = text::ascii::ident::<_, extra::Err<Simple<char>>>()
    ///     .padded()
    ///     .separated_by(just(','))
    ///     .collect::<Vec<_>>();
    ///
    /// assert_eq!(shopping.parse("eggs").into_result(), Ok(vec!["eggs"]));
    /// assert_eq!(shopping.parse("eggs, flour, milk").into_result(), Ok(vec!["eggs", "flour", "milk"]));
    /// ```
    ///
    /// See [`SeparatedBy::allow_leading`] and [`SeparatedBy::allow_trailing`] for more examples.
    #[cfg_attr(debug_assertions, track_caller)]
    fn separated_by<U, B>(self, separator: B) -> SeparatedBy<Self, B, O, U, I, E>
    where
        Self: Sized,
        B: Parser<'src, I, U, E>,
    {
        SeparatedBy {
            parser: self,
            separator,
            at_least: 0,
            at_most: !0,
            allow_leading: false,
            allow_trailing: false,
            #[cfg(debug_assertions)]
            location: *Location::caller(),
            phantom: EmptyPhantom::new(),
        }
    }

    /// Left-fold the output of the parser into a single value.
    ///
    /// The output of the original parser must be of type `(A, impl IntoIterator<Item = B>)`.
    ///
    /// The output type of this parser is `A`, the left-hand component of the original parser's output.
    ///
    /// # Examples
    ///
    /// ```
    /// # use chumsky::{prelude::*, error::Simple};
    /// let int = text::int::<_, extra::Err<Simple<char>>>(10)
    ///     .from_str()
    ///     .unwrapped();
    ///
    /// let sum = int
    ///     .clone()
    ///     .foldl(just('+').ignore_then(int).repeated(), |a, b| a + b);
    ///
    /// assert_eq!(sum.parse("1+12+3+9").into_result(), Ok(25));
    /// assert_eq!(sum.parse("6").into_result(), Ok(6));
    /// ```
    #[cfg_attr(debug_assertions, track_caller)]
    fn foldl<B, F, OB>(self, other: B, f: F) -> Foldl<F, Self, B, OB, E>
    where
        F: Fn(O, OB) -> O,
        B: IterParser<'src, I, OB, E>,
        Self: Sized,
    {
        Foldl {
            parser_a: self,
            parser_b: other,
            folder: f,
            #[cfg(debug_assertions)]
            location: *Location::caller(),
            phantom: EmptyPhantom::new(),
        }
    }

    /// Left-fold the output of the parser into a single value, making use of the parser's state when doing so.
    ///
    /// The output of the original parser must be of type `(A, impl IntoIterator<Item = B>)`.
    ///
    /// The output type of this parser is `A`, the left-hand component of the original parser's output.
    ///
    /// # Examples
    ///
    /// ## General
    ///
    /// ```
    /// # use chumsky::{prelude::*, error::Simple, extra::SimpleState};
    /// let int = text::int::<_, extra::Full<Simple<char>, SimpleState<i32>, ()>>(10)
    ///     .from_str()
    ///     .unwrapped();
    ///
    /// let sum = int
    ///     .clone()
    ///     .foldl_with(just('+').ignore_then(int).repeated(), |a, b, e| (a + b) * **e.state());
    ///
    /// let mut multiplier = SimpleState(2i32);
    /// assert_eq!(sum.parse_with_state("1+12+3+9", &mut multiplier).into_result(), Ok(134));
    /// assert_eq!(sum.parse_with_state("6", &mut multiplier).into_result(), Ok(6));
    /// ```
    ///
    /// ## Interning / Arena Allocation
    ///
    /// This example assumes use of the `slotmap` crate for arena allocation.
    ///
    /// ```
    /// # use chumsky::prelude::*;
    /// use slotmap::{new_key_type, SlotMap};
    ///
    /// // Metadata type for node Ids for extra type safety
    /// new_key_type! {
    ///    pub struct NodeId;
    /// }
    ///
    /// // AST nodes reference other nodes with `NodeId`s instead of containing boxed/owned values
    /// #[derive(Copy, Clone, Debug, PartialEq)]
    /// enum Expr {
    ///     Int(i32),
    ///     Add(NodeId, NodeId),
    /// }
    ///
    /// type NodeArena = SlotMap<NodeId, Expr>;
    ///
    /// // Now, define our parser
    /// let int = text::int::<&str, extra::Full<Simple<char>, extra::SimpleState<NodeArena>, ()>>(10)
    ///     .padded()
    ///     .map_with(|s, e|
    ///         // Return the ID of the new integer node
    ///         e.state().insert(Expr::Int(s.parse().unwrap()))
    ///     );
    ///
    /// let sum = int.foldl_with(
    ///     just('+').padded().ignore_then(int).repeated(),
    ///     |a: NodeId, b: NodeId, e| {
    ///         // Inserting an item into the arena returns its ID
    ///         e.state().insert(Expr::Add(a, b))
    ///     }
    /// );
    ///
    /// // Test our parser
    /// let mut arena = extra::SimpleState(NodeArena::default());
    /// let four_plus_eight = sum.parse_with_state("4 + 8", &mut arena).unwrap();
    /// if let Expr::Add(a, b) = arena[four_plus_eight] {
    ///     assert_eq!(arena[a], Expr::Int(4));
    ///     assert_eq!(arena[b], Expr::Int(8));
    /// } else {
    ///     panic!("Not an Expr::Add");
    /// }
    /// ```
    #[cfg_attr(debug_assertions, track_caller)]
    fn foldl_with<B, F, OB>(self, other: B, f: F) -> FoldlWith<F, Self, B, OB, E>
    where
        F: Fn(O, OB, &mut MapExtra<'src, '_, I, E>) -> O,
        B: IterParser<'src, I, OB, E>,
        Self: Sized,
    {
        FoldlWith {
            parser_a: self,
            parser_b: other,
            folder: f,
            #[cfg(debug_assertions)]
            location: *Location::caller(),
            phantom: EmptyPhantom::new(),
        }
    }

    /// Parse a pattern. Afterwards, the input stream will be rewound to its original state, as if parsing had not
    /// occurred.
    ///
    /// This combinator is useful for cases in which you wish to avoid a parser accidentally consuming too much input,
    /// causing later parsers to fail as a result. A typical use-case of this is that you want to parse something that
    /// is not followed by something else.
    ///
    /// The output type of this parser is `O`, the same as the original parser.
    ///
    /// # Examples
    ///
    /// ```
    /// # use chumsky::prelude::*;
    /// let just_numbers = text::digits::<_, extra::Err<Simple<char>>>(10)
    ///     .to_slice()
    ///     .padded()
    ///     .then_ignore(none_of("+-*/").rewind())
    ///     .separated_by(just(','))
    ///     .collect::<Vec<_>>();
    /// // 3 is not parsed because it's followed by '+'.
    /// assert_eq!(just_numbers.lazy().parse("1, 2, 3 + 4").into_result(), Ok(vec!["1", "2"]));
    /// ```
    fn rewind(self) -> Rewind<Self>
    where
        Self: Sized,
    {
        Rewind { parser: self }
    }

    /// Make the parser lazy, such that it parses as much of the input as it can finishes successfully, leaving the trailing input untouched.
    ///
    /// The output type of this parser is `O`, the same as the original parser.
    ///
    /// # Examples
    ///
    /// ```
    /// # use chumsky::prelude::*;
    /// let digits = one_of::<_, _, extra::Err<Simple<char>>>('0'..='9')
    ///     .repeated()
    ///     .collect::<String>()
    ///     .lazy();
    ///
    /// assert_eq!(digits.parse("12345abcde").into_result().as_deref(), Ok("12345"));
    /// ```
    fn lazy(self) -> Lazy<'src, Self, I, E>
    where
        Self: Sized,
        I: ValueInput<'src>,
    {
        self.then_ignore(any().repeated())
    }

    /// Parse a pattern, ignoring any amount of whitespace both before and after the pattern.
    ///
    /// The output type of this parser is `O`, the same as the original parser.
    ///
    /// # Examples
    ///
    /// ```
    /// # use chumsky::prelude::*;
    /// let ident = text::ascii::ident::<_, extra::Err<Simple<char>>>().padded();
    ///
    /// // A pattern with no whitespace surrounding it is accepted
    /// assert_eq!(ident.parse("hello").into_result(), Ok("hello"));
    /// // A pattern with arbitrary whitespace surrounding it is also accepted
    /// assert_eq!(ident.parse(" \t \n  \t   world  \t  ").into_result(), Ok("world"));
    /// ```
    fn padded(self) -> Padded<Self>
    where
        Self: Sized,
        I: Input<'src>,
        I::Token: Char,
    {
        Padded { parser: self }
    }

    // /// Flatten a nested collection.
    // ///
    // /// This use-cases of this method are broadly similar to those of [`Iterator::flatten`].
    // ///
    // /// The output type of this parser is `Vec<T>`, where the original parser output was
    // /// `impl IntoIterator<Item = impl IntoIterator<Item = T>>`.
    // fn flatten<T, Inner>(self) -> Map<Self, O, fn(O) -> Vec<T>>
    // where
    //     Self: Sized,
    //     O: IntoIterator<Item = Inner>,
    //     Inner: IntoIterator<Item = T>,
    // {
    //     self.map(|xs| xs.into_iter().flat_map(|xs| xs.into_iter()).collect())
    // }

    /// Apply a fallback recovery strategy to this parser should it fail.
    ///
    /// There is no silver bullet for error recovery, so this function allows you to specify one of several different
    /// strategies at the location of your choice. Prefer an error recovery strategy that more precisely mirrors valid
    /// syntax where possible to make error recovery more reliable.
    ///
    /// Because chumsky is a [PEG](https://en.m.wikipedia.org/wiki/Parsing_expression_grammar) parser, which always
    /// take the first successful parsing route through a grammar, recovering from an error may cause the parser to
    /// erroneously miss alternative valid routes through the grammar that do not generate recoverable errors. If you
    /// run into cases where valid syntax fails to parse without errors, this might be happening: consider removing
    /// error recovery or switching to a more specific error recovery strategy.
    ///
    /// The output type of this parser is `O`, the same as the original parser.
    ///
    /// # Examples
    ///
    /// ```
    /// # use chumsky::{prelude::*, error::Simple};
    /// #[derive(Debug, PartialEq)]
    /// enum Expr<'src> {
    ///     Error,
    ///     Int(&'src str),
    ///     List(Vec<Expr<'src>>),
    /// }
    ///
    /// let recovery = just::<_, _, extra::Err<Simple<char>>>('[')
    ///         .then(none_of(']').repeated().then(just(']')));
    ///
    /// let expr = recursive::<_, _, extra::Err<Simple<char>>, _, _>(|expr| expr
    ///     .separated_by(just(','))
    ///     .collect::<Vec<_>>()
    ///     .delimited_by(just('['), just(']'))
    ///     .map(Expr::List)
    ///     // If parsing a list expression fails, recover at the next delimiter, generating an error AST node
    ///     .recover_with(via_parser(recovery.map(|_| Expr::Error)))
    ///     .or(text::int(10).map(Expr::Int))
    ///     .padded());
    ///
    /// assert!(expr.parse("five").has_errors()); // Text is not a valid expression in this language...
    /// assert_eq!(
    ///     expr.parse("[1, 2, 3]").into_result(),
    ///     Ok(Expr::List(vec![Expr::Int("1"), Expr::Int("2"), Expr::Int("3")])),
    /// ); // ...but lists and numbers are!
    ///
    /// // This input has two syntax errors...
    /// let res = expr.parse("[[1, two], [3, four]]");
    /// // ...and error recovery allows us to catch both of them!
    /// assert_eq!(res.errors().len(), 2);
    /// // Additionally, the AST we get back still has useful information.
    /// assert_eq!(res.output(), Some(&Expr::List(vec![Expr::Error, Expr::Error])));
    /// ```
    fn recover_with<S: Strategy<'src, I, O, E>>(self, strategy: S) -> RecoverWith<Self, S>
    where
        Self: Sized,
    {
        RecoverWith {
            parser: self,
            strategy,
        }
    }

    /// Map the primary error of this parser to another value.
    ///
    /// This function is most useful when using a custom error type, allowing you to augment errors according to
    /// context.
    ///
    /// The output type of this parser is `O`, the same as the original parser.
    // TODO: Map E -> D, not E -> E
    fn map_err<F>(self, f: F) -> MapErr<Self, F>
    where
        Self: Sized,
        F: Fn(E::Error) -> E::Error,
    {
        MapErr {
            parser: self,
            mapper: f,
        }
    }

    // /// Map the primary error of this parser to another value, making use of the span from the start of the attempted
    // /// to the point at which the error was encountered.
    // ///
    // /// This function is useful for augmenting errors to allow them to display the span of the initial part of a
    // /// pattern, for example to add a "while parsing" clause to your error messages.
    // ///
    // /// The output type of this parser is `O`, the same as the original parser.
    // ///
    // // TODO: Map E -> D, not E -> E
    // fn map_err_with_span<F>(self, f: F) -> MapErrWithSpan<Self, F>
    // where
    //     Self: Sized,
    //     F: Fn(E::Error, I::Span) -> E::Error,
    // {
    //     MapErrWithSpan {
    //         parser: self,
    //         mapper: f,
    //     }
    // }

    /// Map the primary error of this parser to another value, making use of the parser state.
    ///
    /// This function is useful for augmenting errors to allow them to include context in non context-free
    /// languages, or provide contextual notes on possible causes.
    ///
    /// The output type of this parser is `O`, the same as the original parser.
    ///
    // TODO: Map E -> D, not E -> E
    fn map_err_with_state<F>(self, f: F) -> MapErrWithState<Self, F>
    where
        Self: Sized,
        F: Fn(E::Error, I::Span, &mut E::State) -> E::Error,
    {
        MapErrWithState {
            parser: self,
            mapper: f,
        }
    }

    /// Validate an output, producing non-terminal errors if it does not fulfill certain criteria.
    /// The errors will not immediately halt parsing on this path, but instead it will continue,
    /// potentially emitting one or more other errors, only failing after the pattern has otherwise
    /// successfully, or emitted another terminal error.
    ///
    /// This function also permits mapping the output to a value of another type, similar to [`Parser::map`].
    ///
    /// If you wish parsing of this pattern to halt when an error is generated instead of continuing, consider using
    /// [`Parser::try_map`] instead.
    ///
    /// The output type of this parser is `U`, the result of the validation closure.
    ///
    /// # Examples
    ///
    /// ```
    /// # use chumsky::prelude::*;
    /// let large_int = text::int::<_, extra::Err<Rich<char>>>(10)
    ///     .from_str()
    ///     .unwrapped()
    ///     .validate(|x: u32, e, emitter| {
    ///         if x < 256 { emitter.emit(Rich::custom(e.span(), format!("{} must be 256 or higher.", x))) }
    ///         x
    ///     });
    ///
    /// assert_eq!(large_int.parse("537").into_result(), Ok(537));
    /// assert!(large_int.parse("243").into_result().is_err());
    /// ```
    ///
    /// To show the difference in behavior from [`Parser::try_map`]:
    ///
    /// ```
    /// # use chumsky::{text::TextExpected, util::MaybeRef, error::LabelError, prelude::*};
    ///
    /// // Start with the same large_int validator
    /// let large_int_val = text::int::<_, extra::Err<Rich<char>>>(10)
    ///         .from_str()
    ///         .unwrapped()
    ///         .validate(|x: u32, e, emitter| {
    ///             if x < 256 { emitter.emit(Rich::custom(e.span(), format!("{} must be 256 or higher", x))) }
    ///             x
    ///         });
    ///
    /// // A try_map version of the same parser
    /// let large_int_tm = text::int::<_, extra::Err<Rich<char>>>(10)
    ///         .from_str()
    ///         .unwrapped()
    ///         .try_map(|x: u32, span| {
    ///             if x < 256 {
    ///                 Err(Rich::custom(span, format!("{} must be 256 or higher", x)))
    ///             } else {
    ///                 Ok(x)
    ///             }
    ///         });
    ///
    /// // Parser that uses the validation version
    /// let multi_step_val = large_int_val.then(text::ascii::ident().padded());
    /// // Parser that uses the try_map version
    /// let multi_step_tm = large_int_tm.then(text::ascii::ident().padded());
    ///
    /// // On success, both parsers are equivalent
    /// assert_eq!(
    ///     multi_step_val.parse("512 foo").into_result(),
    ///     Ok((512, "foo"))
    /// );
    ///
    /// assert_eq!(
    ///     multi_step_tm.parse("512 foo").into_result(),
    ///     Ok((512, "foo"))
    /// );
    ///
    /// // However, on failure, they may produce different errors:
    /// assert_eq!(
    ///     multi_step_val.parse("100 2").into_result(),
    ///     Err(vec![
    ///         Rich::<char>::custom((0..3).into(), "100 must be 256 or higher"),
    ///         <Rich<char> as LabelError<&str, _>>::expected_found([TextExpected::<&str>::IdentifierPart], Some(MaybeRef::Val('2')), (4..5).into()),
    ///     ])
    /// );
    ///
    /// assert_eq!(
    ///     multi_step_tm.parse("100 2").into_result(),
    ///     Err(vec![Rich::<char>::custom((0..3).into(), "100 must be 256 or higher")])
    /// );
    /// ```
    ///
    /// As is seen in the above example, validation doesn't prevent the emission of later errors in the
    /// same parser, but still produces an error in the output.
    ///
    fn validate<U, F>(self, f: F) -> Validate<Self, O, F>
    where
        Self: Sized,
        F: Fn(O, &mut MapExtra<'src, '_, I, E>, &mut Emitter<E::Error>) -> U,
    {
        Validate {
            parser: self,
            validator: f,
            phantom: EmptyPhantom::new(),
        }
    }

    // /// Map the primary error of this parser to a result. If the result is [`Ok`], the parser succeeds with that value.
    // ///
    // /// Note that, if the closure returns [`Err`], the parser will not consume any input.
    // ///
    // /// The output type of this parser is `U`, the [`Ok`] type of the result.
    // fn or_else<F>(self, f: F) -> OrElse<Self, F>
    // where
    //     Self: Sized,
    //     F: Fn(E::Error) -> Result<O, E::Error>,
    // {
    //     OrElse {
    //         parser: self,
    //         or_else: f,
    //     }
    // }

    /// Attempt to convert the output of this parser into something else using Rust's [`FromStr`] trait.
    ///
    /// This is most useful when wanting to convert literal values into their corresponding Rust type, such as when
    /// parsing integers.
    ///
    /// The output type of this parser is `Result<U, U::Err>`, the result of attempting to parse the output, `O`, into
    /// the value `U`.
    ///
    /// # Examples
    ///
    /// ```
    /// # use chumsky::prelude::*;
    /// let uint64 = text::int::<_, extra::Err<Simple<char>>>(10)
    ///     .from_str::<u64>()
    ///     .unwrapped();
    ///
    /// assert_eq!(uint64.parse("7").into_result(), Ok(7));
    /// assert_eq!(uint64.parse("42").into_result(), Ok(42));
    /// ```
    #[allow(clippy::wrong_self_convention)]
    fn from_str<U>(self) -> Map<Self, O, fn(O) -> Result<U, U::Err>>
    where
        Self: Sized,
        U: FromStr,
        O: AsRef<str>,
    {
        self.map(|o| o.as_ref().parse())
    }

    /// For parsers that produce a [`Result`] as their output, unwrap the result (panicking if an [`Err`] is
    /// encountered).
    ///
    /// In general, this method should be avoided except in cases where all possible that the parser might produce can
    /// by parsed using [`FromStr`] without producing an error.
    ///
    /// This combinator is not named `unwrap` to avoid confusion: it unwraps *during parsing*, not immediately.
    ///
    /// The output type of this parser is `U`, the [`Ok`] value of the [`Result`].
    ///
    /// # Examples
    ///
    /// ```
    /// # use chumsky::prelude::*;
    /// let boolean = just::<_, _, extra::Err<Simple<char>>>("true")
    ///     .or(just("false"))
    ///     .from_str::<bool>()
    ///     .unwrapped(); // Cannot panic: the only possible outputs generated by the parser are "true" or "false"
    ///
    /// assert_eq!(boolean.parse("true").into_result(), Ok(true));
    /// assert_eq!(boolean.parse("false").into_result(), Ok(false));
    /// // Does not panic, because the original parser only accepts "true" or "false"
    /// assert!(boolean.parse("42").has_errors());
    /// ```
    #[track_caller]
    fn unwrapped(self) -> Unwrapped<Self, O>
    where
        Self: Sized,
    {
        Unwrapped {
            parser: self,
            location: *Location::caller(),
            phantom: EmptyPhantom::new(),
        }
    }

    /// Turn this [`Parser`] into an [`IterParser`] if its output type implements [`IntoIterator`].
    ///
    /// The resulting iterable parser will emit each element of the output type in turn.
    ///
    /// This is *broadly* analogous to functions like [`Vec::into_iter`], but operating at the level of parser outputs.
    ///
    /// # Examples
    ///
    /// ```
    /// # use chumsky::prelude::*;
    /// // Parses whole integers
    /// let num = text::int::<&str, extra::Default>(10).padded().map(|x: &str| x.parse::<u64>().unwrap());
    /// // Parses a range like `0..4` into a vector like `[0, 1, 2, 3]`
    /// let range = num.then_ignore(just("..")).then(num)
    ///     .map(|(x, y)| x..y)
    ///     .into_iter()
    ///     .collect::<Vec<u64>>();
    /// // Parses a list of numbers into a vector
    /// let list = num.separated_by(just(',')).collect::<Vec<u64>>();
    /// let set = range.or(list);
    /// assert_eq!(set.parse("0, 1, 2, 3").unwrap(), [0, 1, 2, 3]);
    /// assert_eq!(set.parse("0..4").unwrap(), [0, 1, 2, 3]);
    /// ```
    fn into_iter(self) -> IntoIter<Self, O>
    where
        Self: Sized,
        O: IntoIterator,
    {
        IntoIter {
            parser: self,
            phantom: EmptyPhantom::new(),
        }
    }

    /// Box the parser, yielding a parser that performs parsing through dynamic dispatch.
    ///
    /// Boxing a parser might be useful for:
    ///
    /// - Dynamically building up parsers at run-time
    ///
    /// - Improving compilation times (Rust can struggle to compile code containing very long types)
    ///
    /// - Passing a parser over an FFI boundary
    ///
    /// - Getting around compiler implementation problems with long types such as
    ///   [this](https://github.com/rust-lang/rust/issues/54540).
    ///
    /// - Places where you need to name the type of a parser
    ///
    /// Boxing a parser is broadly equivalent to boxing other combinators via dynamic dispatch, such as [`Iterator`].
    ///
    /// The output type of this parser is `O`, the same as the original parser.
    ///
    /// # Examples
    ///
    /// When not using `boxed`, the following patterns are either impossible or very difficult to express:
    ///
    /// ```compile_fail
    /// # use chumsky::prelude::*;
    ///
    /// pub trait Parseable: Sized {
    ///     type Parser<'src>: Parser<'src, &'src str, Self>;
    ///
    ///     fn parser<'src>() -> Self::Parser<'src>;
    /// }
    ///
    /// impl Parseable for i32 {
    ///     // We *can* write this type, but it will be very impractical, and change on any alterations
    ///     // to the implementation
    ///     type Parser<'src> = ???;
    ///
    ///     fn parser<'src>() -> Self::Parser<'src> {
    ///         todo()
    ///     }
    /// }
    /// ```
    ///
    /// ```compile_fail
    /// # use chumsky::prelude::*;
    /// # fn user_input<'src>() -> impl IntoIterator<Item = impl Parser<'src, &'src str, char>> { [just('b')] }
    ///
    /// let user_input = user_input();
    ///
    /// let mut parser = just('a');
    /// for i in user_input {
    ///     // Doesn't work due to type mismatch - since every combinator creates a unique type
    ///     parser = parser.or(i);
    /// }
    ///
    /// let parser = parser.then(just('z'));
    /// let _ = parser.parse("b").into_result();
    /// ```
    ///
    /// However, with `boxed`, we can express them by making the parsers all share a common type:
    ///
    /// ```
    /// use chumsky::prelude::*;
    ///
    /// pub trait Parseable: Sized {
    ///     fn parser<'src>() -> Boxed<'src, 'src, &'src str, Self>;
    /// }
    ///
    /// impl Parseable for i32 {
    ///     fn parser<'src>() -> Boxed<'src, 'src, &'src str, Self> {
    ///         todo().boxed()
    ///     }
    /// }
    /// ```
    ///
    /// ```
    /// # use chumsky::prelude::*;
    /// # fn user_input<'src>() -> impl IntoIterator<Item = impl Parser<'src, &'src str, char>> { [just('b'), just('c')] }
    /// let user_input = user_input();
    /// let mut parser = just('a').boxed();
    /// for i in user_input {
    ///     // Doesn't work due to type mismatch - since every combinator creates a unique type
    ///     parser = parser.or(i).boxed();
    /// }
    /// let parser = parser.then(just('z'));
    /// parser.parse("az").into_result().unwrap();
    /// ```
    ///
    fn boxed<'b>(self) -> Boxed<'src, 'b, I, O, E>
    where
        Self: Sized + 'src + 'b,
    {
        Boxed {
            inner: Rc::new(self),
        }
    }

    /// Simplify the type of the parser using Rust's `impl Trait` syntax.
    ///
    /// The only reason for using this function is to make Rust's compiler errors easier to debug: it does not change
    /// the behaviour of the parser at all, and is in fact just a simple identity function.
    #[cfg(feature = "nightly")]
    fn simplify(self) -> impl Parser<'src, I, O, E>
    where
        Self: Sized + 'src,
    {
        self
    }

    /// Have this parser be enabled or disabled depending on context.
    ///
    /// This method, by itself, does nothing: you must use [`ConfigParser::configure`] to specify when the parser is
    /// enabled.
    ///
    /// # Example
    ///
    /// ```
    /// # use chumsky::prelude::*;
    ///
    /// // Our parser can be in two modes depending on context: hexadecimal, or denary
    /// #[derive(Clone)]
    /// enum Mode { Hex, Dec }
    ///
    /// let digits = one_of::<_, _, extra::Context<Mode>>("0123456789")
    ///     .or(one_of("abcdef").contextual().configure(|cfg, ctx| matches!(ctx, Mode::Hex)))
    ///     .repeated();
    ///
    /// let num = just::<_, _, extra::Default>("0x").ignore_then(digits.with_ctx(Mode::Hex))
    ///     // Fallback: when '0x' isn't present, parse using denary mode
    ///     .or(digits.with_ctx(Mode::Dec))
    ///     .to_slice();
    ///
    /// assert_eq!(num.parse("0x1a3f5b").into_result(), Ok("0x1a3f5b"));
    /// assert_eq!(num.parse("12345").into_result(), Ok("12345"));
    /// // Without the '0x' prefix, hexadecimal digits are invalid
    /// assert!(num.parse("1a3f5b").has_errors());
    /// ```
    fn contextual(self) -> Contextual<Self>
    where
        Self: Sized,
    {
        Contextual { inner: self }
    }

    /// Use [Pratt parsing](https://en.wikipedia.org/wiki/Operator-precedence_parser#Pratt_parsing) to ergonomically
    /// parse this pattern separated by prefix, postfix, and infix operators of various associativites and precedence.
    ///
    /// Pratt parsing is a powerful technique and is recommended when writing parsers for expressions.
    ///
    /// # Example
    ///
    /// See the documentation in [`pratt`] for more extensive examples and details.
    ///
    /// ```
    /// # use chumsky::prelude::*;
    /// use chumsky::pratt::*;
    ///
    /// let int = text::int::<_, extra::Err<Rich<char>>>(10)
    ///     .from_str()
    ///     .unwrapped()
    ///     .padded();
    ///
    /// let op = |c| just(c).padded();
    ///
    /// let expr = int.pratt((
    ///     prefix(2, op('-'), |_, x: i64, _| -x),
    ///     infix(left(1), op('*'), |x, _, y, _| x * y),
    ///     infix(left(1), op('/'), |x, _, y, _| x / y),
    ///     infix(left(0), op('+'), |x, _, y, _| x + y),
    ///     infix(left(0), op('-'), |x, _, y, _| x - y),
    /// ));
    ///
    /// // Pratt parsing can handle unary operators...
    /// assert_eq!(expr.parse("-7").into_result(), Ok(-7));
    /// // ...and infix binary operators...
    /// assert_eq!(expr.parse("6 + 3").into_result(), Ok(9));
    /// // ...and arbitrary precedence levels between them.
    /// assert_eq!(expr.parse("2 + 3 * -4").into_result(), Ok(-10));
    /// ```
    #[cfg(feature = "pratt")]
    fn pratt<Ops>(self, ops: Ops) -> pratt::Pratt<Self, Ops>
    where
        Self: Sized,
    {
        pratt::Pratt { atom: self, ops }
    }
}

#[cfg(feature = "nightly")]
impl<'src, I, O, E> Parser<'src, I, O, E> for !
where
    I: Input<'src>,
    E: ParserExtra<'src, I>,
{
    fn go<M: Mode>(&self, _inp: &mut InputRef<'src, '_, I, E>) -> PResult<M, O> {
        *self
    }

    go_extra!(O);
}

/// A [`Parser`] that can be configured with runtime context.
///
/// This allows for context-sensitive parsing
/// of input. Note that chumsky only supports 'left'-sensitive parsing, where the context for a parser
/// is derived from earlier in the input.
///
/// Chumsky distinguishes 'state' from 'context'. State is not able to change what input a parser
/// accepts, but may be used to change the contents of the type it emits. In this way state is expected
/// to be idempotent - combinators such as [`Parser::map_with`] are allowed to not call the
/// provided closure at all if they don't emit any output. Context and configuration, on the other hand,
/// is used to change what kind of input a parser may accept, and thus must always be evaluated. Context
/// isn't usable in any map combinator however - while it may affect accepted input, it is not expected
/// to change the final result outside of how it changes what the parser itself returns.
///
/// Not all parsers currently support configuration. If you feel like you need a parser to be configurable
/// and it isn't currently, please open an issue on the issue tracker of the main repository.
pub trait ConfigParser<'src, I, O, E>: Parser<'src, I, O, E>
where
    I: Input<'src>,
    E: ParserExtra<'src, I>,
{
    /// A type describing the configurable aspects of the parser.
    type Config: Default;

    #[doc(hidden)]
    fn go_cfg<M: Mode>(
        &self,
        inp: &mut InputRef<'src, '_, I, E>,
        cfg: Self::Config,
    ) -> PResult<M, O>;

    #[doc(hidden)]
    #[inline(always)]
    fn go_emit_cfg(
        &self,
        inp: &mut InputRef<'src, '_, I, E>,
        cfg: Self::Config,
    ) -> PResult<Emit, O> {
        self.go_cfg::<Emit>(inp, cfg)
    }
    #[doc(hidden)]
    #[inline(always)]
    fn go_check_cfg(
        &self,
        inp: &mut InputRef<'src, '_, I, E>,
        cfg: Self::Config,
    ) -> PResult<Check, O> {
        self.go_cfg::<Check>(inp, cfg)
    }

    /// A combinator that allows configuration of the parser from the current context. Context
    /// is most often derived from [`Parser::ignore_with_ctx`], [`Parser::then_with_ctx`] or [`map_ctx`],
    /// and is how chumsky supports parsing things such as indentation-sensitive grammars.
    ///
    /// # Examples
    ///
    /// ```
    /// # use chumsky::prelude::*;
    ///
    /// let int = text::int::<_, extra::Err<Rich<char>>>(10)
    ///     .from_str()
    ///     .unwrapped();
    ///
    /// // By default, accepts any number of items
    /// let item = text::ascii::ident()
    ///     .padded()
    ///     .repeated();
    ///
    /// // With configuration, we can declare an exact number of items based on a prefix length
    /// let len_prefixed_arr = int
    ///     .ignore_with_ctx(item.configure(|repeat, ctx| repeat.exactly(*ctx)).collect::<Vec<_>>());
    ///
    /// assert_eq!(
    ///     len_prefixed_arr.parse("2 foo bar").into_result(),
    ///     Ok(vec!["foo", "bar"]),
    /// );
    ///
    /// assert_eq!(
    ///     len_prefixed_arr.parse("0").into_result(),
    ///     Ok(vec![]),
    /// );
    ///
    /// len_prefixed_arr.parse("3 foo bar baz bam").into_result().unwrap_err();
    /// len_prefixed_arr.parse("3 foo bar").into_result().unwrap_err();
    /// ```
    fn configure<F>(self, cfg: F) -> Configure<Self, F>
    where
        Self: Sized,
        F: Fn(Self::Config, &E::Context) -> Self::Config,
    {
        Configure { parser: self, cfg }
    }
}

/// An iterator that wraps an iterable parser. See [`IterParser::parse_iter`].
#[cfg(test)]
pub struct ParserIter<
    'src,
    'iter,
    P: IterParser<'src, I, O, E>,
    I: Input<'src>,
    O,
    E: ParserExtra<'src, I>,
> {
    parser: P,
    own: InputOwn<'src, 'iter, I, E>,
    iter_state: Option<P::IterState<Emit>>,
    #[allow(dead_code)]
    phantom: EmptyPhantom<(&'src (), O)>,
}

#[cfg(test)]
impl<'src, P, I: Input<'src>, O, E: ParserExtra<'src, I>> Iterator
    for ParserIter<'src, '_, P, I, O, E>
where
    P: IterParser<'src, I, O, E>,
{
    type Item = O;

    fn next(&mut self) -> Option<Self::Item> {
        let mut inp = self.own.as_ref_start();
        let parser = &self.parser;

        let iter_state = match &mut self.iter_state {
            Some(state) => state,
            None => {
                let state = parser.make_iter::<Emit>(&mut inp).ok()?;
                self.iter_state = Some(state);
                self.iter_state.as_mut().unwrap()
            }
        };

        let res = parser.next::<Emit>(&mut inp, iter_state);
        // TODO: Avoid clone
        self.own.start = inp.cursor().inner;
        res.ok().and_then(|res| res)
    }
}

/// An iterable equivalent of [`Parser`], i.e: a parser that generates a sequence of outputs.
pub trait IterParser<'src, I, O, E = extra::Default>
where
    I: Input<'src>,
    E: ParserExtra<'src, I>,
{
    #[doc(hidden)]
    type IterState<M: Mode>
    where
        I: 'src;

    // Determines whether this iter parser is expected to not consume input on each iteration
    #[doc(hidden)]
    const NONCONSUMPTION_IS_OK: bool = false;

    #[doc(hidden)]
    fn make_iter<M: Mode>(
        &self,
        inp: &mut InputRef<'src, '_, I, E>,
    ) -> PResult<Emit, Self::IterState<M>>;
    #[doc(hidden)]
    fn next<M: Mode>(
        &self,
        inp: &mut InputRef<'src, '_, I, E>,
        state: &mut Self::IterState<M>,
    ) -> IPResult<M, O>;

    /// Collect this iterable parser into a [`Container`].
    ///
    /// This is commonly useful for collecting parsers that output many values into containers of various kinds:
    /// [`Vec`]s, [`String`]s, or even [`HashMap`]s. This method is analogous to [`Iterator::collect`].
    ///
    /// The output type of this iterable parser is `C`, the type being collected into.
    ///
    /// # Examples
    ///
    /// ```
    /// # use chumsky::{prelude::*, error::Simple};
    /// let word = any::<_, extra::Err<Simple<char>>>().filter(|c: &char| c.is_alphabetic()) // This parser produces an output of `char`
    ///     .repeated() // This parser is iterable (i.e: implements `IterParser`)
    ///     .collect::<String>(); // We collect the `char`s into a `String`
    ///
    /// assert_eq!(word.parse("hello").into_result(), Ok("hello".to_string()));
    /// ```
    #[cfg_attr(debug_assertions, track_caller)]
    fn collect<C: Container<O>>(self) -> Collect<Self, O, C>
    where
        Self: Sized,
    {
        Collect {
            parser: self,
            #[cfg(debug_assertions)]
            location: *Location::caller(),
            phantom: EmptyPhantom::new(),
        }
    }

    /// Collect this iterable parser into a [`ContainerExactly`].
    ///
    /// This is useful for situations where the number of items to consume is statically known.
    /// A common use-case is collecting into an array.
    ///
    /// The output type of this iterable parser if `C`, the type being collected into.
    ///
    /// # Examples
    ///
    /// ```
    /// # use chumsky::{prelude::*, error::Simple};
    /// let three_digit = any::<_, extra::Err<Simple<char>>>().filter(|c: &char| c.is_numeric())
    ///     .repeated()
    ///     .collect_exactly::<[_; 3]>();
    ///
    /// assert_eq!(three_digit.parse("123").into_result(), Ok(['1', '2', '3']));
    /// assert!(three_digit.parse("12").into_result().is_err());
    /// assert!(three_digit.parse("1234").into_result().is_err());
    /// ```
    fn collect_exactly<C: ContainerExactly<O>>(self) -> CollectExactly<Self, O, C>
    where
        Self: Sized,
    {
        CollectExactly {
            parser: self,
            phantom: EmptyPhantom::new(),
        }
    }

    /// Collect this iterable parser into a [`usize`], outputting the number of elements that were parsed.
    ///
    /// This is sugar for [`.collect::<usize>()`](Self::collect).
    ///
    /// # Examples
    ///
    /// ```
    /// # use chumsky::prelude::*;
    ///
    /// // Counts how many chess squares are in the input.
    /// let squares = one_of::<_, _, extra::Err<Simple<char>>>('a'..='z').then(one_of('1'..='8')).padded().repeated().count();
    ///
    /// assert_eq!(squares.parse("a1 b2 c3").into_result(), Ok(3));
    /// assert_eq!(squares.parse("e5 e7 c6 c7 f6 d5 e6 d7 e4 c5 d6 c4 b6 f5").into_result(), Ok(14));
    /// assert_eq!(squares.parse("").into_result(), Ok(0));
    /// ```
    fn count(self) -> Collect<Self, O, usize>
    where
        Self: Sized,
    {
        self.collect()
    }

    /// Enumerate outputs of this iterable parser.
    ///
    /// This function behaves in a similar way to [`Iterator::enumerate`].
    ///
    /// The output type of this iterable parser is `(usize, O)`.
    ///
    /// # Examples
    ///
    /// ```
    /// # use chumsky::{prelude::*, error::Simple};
    /// let word = text::ascii::ident::<_, extra::Err<Simple<char>>>()
    ///     .padded()
    ///     .repeated() // This parser is iterable (i.e: implements `IterParser`)
    ///     .enumerate()
    ///     .collect::<Vec<(usize, &str)>>();
    ///
    /// assert_eq!(word.parse("hello world").into_result(), Ok(vec![(0, "hello"), (1, "world")]));
    /// ```
    fn enumerate(self) -> Enumerate<Self, O>
    where
        Self: Sized,
    {
        Enumerate {
            parser: self,
            phantom: EmptyPhantom::new(),
        }
    }

    /// Right-fold the output of the parser into a single value.
    ///
    /// The output of the original parser must be of type `(impl IntoIterator<Item = A>, B)`. Because right-folds work
    /// backwards, the iterator must implement [`DoubleEndedIterator`] so that it can be reversed.
    ///
    /// The output type of this iterable parser is `B`, the right-hand component of the original parser's output.
    ///
    /// # Examples
    ///
    /// ```
    /// # use chumsky::{prelude::*, error::Simple};
    /// let int = text::int::<_, extra::Err<Simple<char>>>(10)
    ///     .from_str()
    ///     .unwrapped();
    ///
    /// let signed = just('+').to(1)
    ///     .or(just('-').to(-1))
    ///     .repeated()
    ///     .foldr(int, |a, b| a * b);
    ///
    /// assert_eq!(signed.parse("3").into_result(), Ok(3));
    /// assert_eq!(signed.parse("-17").into_result(), Ok(-17));
    /// assert_eq!(signed.parse("--+-+-5").into_result(), Ok(5));
    /// ```
    #[cfg_attr(debug_assertions, track_caller)]
    fn foldr<B, F, OA>(self, other: B, f: F) -> Foldr<F, Self, B, O, E>
    where
        F: Fn(O, OA) -> OA,
        B: Parser<'src, I, OA, E>,
        Self: Sized,
    {
        Foldr {
            parser_a: self,
            parser_b: other,
            folder: f,
            #[cfg(debug_assertions)]
            location: *Location::caller(),
            phantom: EmptyPhantom::new(),
        }
    }

    /// Right-fold the output of the parser into a single value, making use of the parser's state when doing so.
    ///
    /// The output of the original parser must be of type `(impl IntoIterator<Item = A>, B)`. Because right-folds work
    /// backwards, the iterator must implement [`DoubleEndedIterator`] so that it can be reversed.
    ///
    /// The output type of this parser is `B`, the right-hand component of the original parser's output.
    ///
    /// # Examples
    ///
    /// ```
    /// # use chumsky::{prelude::*, error::Simple, extra::SimpleState};
    /// let int = text::int::<_, extra::Full<Simple<char>, SimpleState<i32>, ()>>(10)
    ///     .from_str()
    ///     .unwrapped();
    ///
    /// let signed = just('+').to(1)
    ///     .or(just('-').to(-1))
    ///     .repeated()
    ///     .foldr_with(int, |a, b, e| {
    ///         **e.state() += 1;
    ///         a * b
    ///     });
    ///
    /// // Test our parser
    /// let mut folds = SimpleState(0i32);
    /// assert_eq!(signed.parse_with_state("3", &mut folds).into_result(), Ok(3));
    /// assert_eq!(signed.parse_with_state("-17", &mut folds).into_result(), Ok(-17));
    /// assert_eq!(signed.parse_with_state("--+-+-5", &mut folds).into_result(), Ok(5));
    /// ```
    ///
    ///
    #[cfg_attr(debug_assertions, track_caller)]
    fn foldr_with<B, F, OA>(self, other: B, f: F) -> FoldrWith<F, Self, B, O, E>
    where
        F: Fn(O, OA, &mut MapExtra<'src, '_, I, E>) -> OA,
        B: Parser<'src, I, OA, E>,
        Self: Sized,
    {
        FoldrWith {
            parser_a: self,
            parser_b: other,
            folder: f,
            #[cfg(debug_assertions)]
            location: *Location::caller(),
            phantom: EmptyPhantom::new(),
        }
    }

    /// TODO
    #[cfg(feature = "nightly")]
    fn flatten(self) -> Flatten<Self, O>
    where
        O: IntoIterator,
        Self: Sized,
    {
        Flatten {
            parser: self,
            phantom: EmptyPhantom::new(),
        }
    }

    /// Create an iterator over the outputs generated by an iterable parser.
    ///
    /// Warning: Trailing errors will be ignored
    // TODO: Stabilize once error handling is properly decided on
    #[cfg(test)]
    fn parse_iter(self, input: I) -> ParseResult<ParserIter<'src, 'static, Self, I, O, E>, E::Error>
    where
        Self: IterParser<'src, I, O, E> + Sized,
        E::State: Default,
        E::Context: Default,
    {
        ParseResult::new(
            Some(ParserIter {
                parser: self,
                own: InputOwn::new(input),
                iter_state: None,
                phantom: EmptyPhantom::new(),
            }),
            Vec::new(),
        )
    }

    /// Create an iterator over the outputs generated by an iterable parser with the given parser state.
    ///
    /// Warning: Trailing errors will be ignored
    // TODO: Stabilize once error handling is properly decided on
    #[cfg(test)]
    fn parse_iter_with_state<'parse>(
        self,
        input: I,
        state: &'parse mut E::State,
    ) -> ParseResult<ParserIter<'src, 'parse, Self, I, O, E>, E::Error>
    where
        Self: IterParser<'src, I, O, E> + Sized,
        E::Context: Default,
    {
        ParseResult::new(
            Some(ParserIter {
                parser: self,
                own: InputOwn::new_state(input, state),
                iter_state: None,
                phantom: EmptyPhantom::new(),
            }),
            Vec::new(),
        )
    }
}

/// An iterable equivalent of [`ConfigParser`], i.e: a parser that generates a sequence of outputs and
/// can be configured at runtime.
pub trait ConfigIterParser<'src, I, O, E = extra::Default>: IterParser<'src, I, O, E>
where
    I: Input<'src>,
    E: ParserExtra<'src, I>,
{
    /// A trait describing the configurable aspects of the iterable parser.
    type Config: Default;

    #[doc(hidden)]
    fn next_cfg<M: Mode>(
        &self,
        inp: &mut InputRef<'src, '_, I, E>,
        state: &mut Self::IterState<M>,
        cfg: &Self::Config,
    ) -> IPResult<M, O>;

    /// A combinator that allows configuration of the parser from the current context
    fn configure<F>(self, cfg: F) -> IterConfigure<Self, F, O>
    where
        Self: Sized,
        F: Fn(Self::Config, &E::Context) -> Self::Config,
    {
        IterConfigure {
            parser: self,
            cfg,
            phantom: EmptyPhantom::new(),
        }
    }

    /// A combinator that allows fallible configuration of the parser from the current context -
    /// if an error is returned, parsing fails.
    fn try_configure<F>(self, cfg: F) -> TryIterConfigure<Self, F, O>
    where
        Self: Sized,
        F: Fn(Self::Config, &E::Context, I::Span) -> Result<Self::Config, E::Error>,
    {
        TryIterConfigure {
            parser: self,
            cfg,
            phantom: EmptyPhantom::new(),
        }
    }
}

/// See [`Parser::boxed`].
///
/// Due to current implementation details, the inner value is not, in fact, a [`Box`], but is an [`Rc`] to facilitate
/// efficient cloning. This is likely to change in the future. Unlike [`Box`], [`Rc`] has no size guarantees: although
/// it is *currently* the same size as a raw pointer.
// TODO: Don't use an Rc (why?)
pub struct Boxed<'src, 'b, I: Input<'src>, O, E: ParserExtra<'src, I> = extra::Default> {
    inner: Rc<DynParser<'src, 'b, I, O, E>>,
}

impl<'src, I: Input<'src>, O, E: ParserExtra<'src, I>> Clone for Boxed<'src, '_, I, O, E> {
    fn clone(&self) -> Self {
        Self {
            inner: self.inner.clone(),
        }
    }
}

impl<'src, I, O, E> Parser<'src, I, O, E> for Boxed<'src, '_, I, O, E>
where
    I: Input<'src>,
    E: ParserExtra<'src, I>,
{
    #[inline]
    fn go<M: Mode>(&self, inp: &mut InputRef<'src, '_, I, E>) -> PResult<M, O> {
        M::invoke(&*self.inner, inp)
    }

    fn boxed<'c>(self) -> Boxed<'src, 'c, I, O, E>
    where
        Self: Sized + 'src + 'c,
    {
        // Never double-box parsers
        self
    }

    go_extra!(O);
}

impl<'src, I, O, E, T> Parser<'src, I, O, E> for ::alloc::boxed::Box<T>
where
    I: Input<'src>,
    E: ParserExtra<'src, I>,
    T: Parser<'src, I, O, E>,
{
    #[inline]
    fn go<M: Mode>(&self, inp: &mut InputRef<'src, '_, I, E>) -> PResult<M, O>
    where
        Self: Sized,
    {
        T::go::<M>(self, inp)
    }

    go_extra!(O);
}

impl<'src, I, O, E, T> Parser<'src, I, O, E> for ::alloc::rc::Rc<T>
where
    I: Input<'src>,
    E: ParserExtra<'src, I>,
    T: Parser<'src, I, O, E>,
{
    #[inline]
    fn go<M: Mode>(&self, inp: &mut InputRef<'src, '_, I, E>) -> PResult<M, O>
    where
        Self: Sized,
    {
        T::go::<M>(self, inp)
    }

    go_extra!(O);
}

impl<'src, I, O, E, T> Parser<'src, I, O, E> for ::alloc::sync::Arc<T>
where
    I: Input<'src>,
    E: ParserExtra<'src, I>,
    T: Parser<'src, I, O, E>,
{
    #[inline]
    fn go<M: Mode>(&self, inp: &mut InputRef<'src, '_, I, E>) -> PResult<M, O>
    where
        Self: Sized,
    {
        T::go::<M>(self, inp)
    }

    go_extra!(O);
}

/// Create a parser that selects one or more input patterns and map them to an output value.
///
/// This is most useful when turning the tokens of a previous compilation pass (such as lexing) into data that can be
/// used for parsing, although it can also generally be used to select inputs and map them to outputs. Any unmapped
/// input patterns will become syntax errors, just as with [`Parser::filter`].
///
/// Internally, [`select!`] is very similar to a single-token [`Parser::filter`] and thinking of it as such might make
/// it less confusing.
///
/// `select!` requires that tokens implement [`Clone`] and the input type implements [`ValueInput`]. If you're trying
/// to access tokens referentially (for the sake of nested parsing, or simply because you want to avoid cloning the
/// token), see [`select_ref!`].
///
/// # Examples
///
/// `select!` is syntactically similar to a `match` expression and has support for
/// [pattern guards](https://doc.rust-lang.org/reference/expressions/match-expr.html#match-guards):
///
/// ```
/// # use chumsky::{prelude::*, error::Simple};
/// #[derive(Clone)]
/// enum Token<'src> { Ident(&'src str) }
///
/// enum Expr<'src> { Local(&'src str), Null, True, False }
///
/// # let _: chumsky::primitive::Select<_, &[Token], Expr, extra::Default> =
/// select! {
///     Token::Ident(s) if s == "true" => Expr::True,
///     Token::Ident(s) if s == "false" => Expr::False,
///     Token::Ident(s) if s == "null" => Expr::Null,
///     Token::Ident(s) => Expr::Local(s),
/// }
/// # ;
/// ```
///
/// If you require access to the token's span or other metadata, you may add an argument after a pattern to gain access
/// to it (see the docs for [`Parser::map_with`] and [`MapExtra`]):
///
/// ```
/// # use chumsky::{prelude::*, error::Simple};
/// #[derive(Clone)]
/// enum Token<'src> { Num(f64), Str(&'src str) }
///
/// enum Expr<'src> { Num(f64), Str(&'src str) }
///
/// type Span = SimpleSpan<usize>;
///
/// impl<'src> Expr<'src> {
///     fn spanned(self, span: Span) -> (Self, Span) { (self, span) }
/// }
///
/// # let _: chumsky::primitive::Select<_, &[Token], (Expr, Span), extra::Default> =
/// select! {
///     Token::Num(x) = e => Expr::Num(x).spanned(e.span()),
///     Token::Str(s) = e => Expr::Str(s).spanned(e.span()),
/// }
/// # ;
/// ```
///
/// ```
/// # use chumsky::{prelude::*, error::Simple};
/// // The type of our parser's input (tokens like this might be emitted by your compiler's lexer)
/// #[derive(Clone, Debug, PartialEq)]
/// enum Token {
///     Num(u64),
///     Bool(bool),
///     LParen,
///     RParen,
/// }
///
/// // The type of our parser's output, a syntax tree
/// #[derive(Debug, PartialEq)]
/// enum Ast {
///     Num(u64),
///     Bool(bool),
///     List(Vec<Ast>),
/// }
///
/// // Our parser converts a stream of input tokens into an AST
/// // `select!` is used to deconstruct some of the tokens and turn them into AST nodes
/// let ast = recursive::<_, _, extra::Err<Simple<Token>>, _, _>(|ast| {
///     let literal = select! {
///         Token::Num(x) => Ast::Num(x),
///         Token::Bool(x) => Ast::Bool(x),
///     };
///
///     literal.or(ast
///         .repeated()
///         .collect()
///         .delimited_by(just(Token::LParen), just(Token::RParen))
///         .map(Ast::List))
/// });
///
/// use Token::*;
/// assert_eq!(
///     ast.parse(&[LParen, Num(5), LParen, Bool(false), Num(42), RParen, RParen]).into_result(),
///     Ok(Ast::List(vec![
///         Ast::Num(5),
///         Ast::List(vec![
///             Ast::Bool(false),
///             Ast::Num(42),
///         ]),
///     ])),
/// );
/// ```
#[macro_export]
macro_rules! select {
    ($($p:pat $(= $extra:ident)? $(if $guard:expr)? $(=> $out:expr)?),+ $(,)?) => ({
        $crate::primitive::select(
            move |x, extra| match (x, extra) {
                $(($p $(,$extra)?, ..) $(if $guard)? => ::core::option::Option::Some({ () $(;$out)? })),+,
                _ => ::core::option::Option::None,
            }
        )
    });
}

/// A version of [`select!`] that selects on token by reference instead of by value.
///
/// Useful if you want to extract elements from a token in a zero-copy manner.
///
/// See the docs for [`select!`] for more information.
///
/// Requires that the parser input implements [`BorrowInput`].
#[macro_export]
macro_rules! select_ref {
    ($($p:pat $(= $extra:ident)? $(if $guard:expr)? $(=> $out:expr)?),+ $(,)?) => ({
        $crate::primitive::select_ref(
            move |x, extra| match (x, extra) {
                $(($p $(,$extra)?, ..) $(if $guard)? => ::core::option::Option::Some({ () $(;$out)? })),+,
                _ => ::core::option::Option::None,
            }
        )
    });
}

#[cfg(test)]
mod tests {
    use crate::prelude::*;

    #[test]
    fn zero_copy() {
        use crate::input::WithContext;
        use crate::prelude::*;

        #[derive(PartialEq, Debug)]
        enum Token<'src> {
            Ident(&'src str),
            String(&'src str),
        }

        type FileId = u32;
        type Span = SimpleSpan<usize, FileId>;

        fn parser<'src>(
        ) -> impl Parser<'src, WithContext<Span, &'src str>, [(Span, Token<'src>); 6]> {
            let ident = any()
                .filter(|c: &char| c.is_alphanumeric())
                .repeated()
                .at_least(1)
                .to_slice()
                .map(Token::Ident);

            let string = just('"')
                .then(any().filter(|c: &char| *c != '"').repeated())
                .then(just('"'))
                .to_slice()
                .map(Token::String);

            ident
                .or(string)
                .map_with(|token, e| (e.span(), token))
                .padded()
                .repeated()
                .collect_exactly()
        }

        assert_eq!(
            parser()
                .parse(r#"hello "world" these are "test" tokens"#.with_context(42))
                .into_result(),
            Ok([
                (Span::new(42, 0..5), Token::Ident("hello")),
                (Span::new(42, 6..13), Token::String("\"world\"")),
                (Span::new(42, 14..19), Token::Ident("these")),
                (Span::new(42, 20..23), Token::Ident("are")),
                (Span::new(42, 24..30), Token::String("\"test\"")),
                (Span::new(42, 31..37), Token::Ident("tokens")),
            ]),
        );
    }

    #[test]
    fn zero_copy_map_span() {
        use crate::{
            input::{SliceInput, ValueInput},
            prelude::*,
        };

        #[derive(PartialEq, Debug)]
        enum Token<'src> {
            Ident(&'src str),
            String(&'src str),
        }

        type FileId<'src> = &'src str;
        type Span<'src> = SimpleSpan<usize, FileId<'src>>;

        fn parser<'src, I>() -> impl Parser<'src, I, [(Span<'src>, Token<'src>); 6]>
        where
            I: ValueInput<'src, Token = char, Span = Span<'src>>
                + SliceInput<'src, Slice = &'src str>,
        {
            let ident = any()
                .filter(|c: &char| c.is_alphanumeric())
                .repeated()
                .at_least(1)
                .to_slice()
                .map(Token::Ident);

            let string = just('"')
                .then(any().filter(|c: &char| *c != '"').repeated())
                .then(just('"'))
                .to_slice()
                .map(Token::String);

            ident
                .or(string)
                .map_with(|token, e| (e.span(), token))
                .padded()
                .repeated()
                .collect_exactly()
        }

        let filename = "file.txt".to_string();
        let fstr = filename.as_str();

        assert_eq!(
            parser()
                .parse(
                    r#"hello "world" these are "test" tokens"#
                        .map_span(|span| Span::new(fstr, span.start()..span.end()))
                )
                .into_result(),
            Ok([
                (Span::new("file.txt", 0..5), Token::Ident("hello")),
                (Span::new("file.txt", 6..13), Token::String("\"world\"")),
                (Span::new("file.txt", 14..19), Token::Ident("these")),
                (Span::new("file.txt", 20..23), Token::Ident("are")),
                (Span::new("file.txt", 24..30), Token::String("\"test\"")),
                (Span::new("file.txt", 31..37), Token::Ident("tokens")),
            ]),
        );
    }

    #[test]
    fn zero_copy_repetition() {
        use crate::prelude::*;

        fn parser<'src>() -> impl Parser<'src, &'src str, Vec<u64>> {
            any()
                .filter(|c: &char| c.is_ascii_digit())
                .repeated()
                .at_least(1)
                .at_most(3)
                .to_slice()
                .map(|b: &str| b.parse::<u64>().unwrap())
                .padded()
                .separated_by(just(',').padded())
                .allow_trailing()
                .collect()
                .delimited_by(just('['), just(']'))
        }

        assert_eq!(
            parser().parse("[122 , 23,43,    4, ]").into_result(),
            Ok(vec![122, 23, 43, 4]),
        );
        assert_eq!(
            parser().parse("[0, 3, 6, 900,120]").into_result(),
            Ok(vec![0, 3, 6, 900, 120]),
        );
        assert_eq!(
            parser().parse("[200,400,50  ,0,0, ]").into_result(),
            Ok(vec![200, 400, 50, 0, 0]),
        );

        assert!(parser().parse("[1234,123,12,1]").has_errors());
        assert!(parser().parse("[,0, 1, 456]").has_errors());
        assert!(parser().parse("[3, 4, 5, 67 89,]").has_errors());
    }

    #[test]
    fn zero_copy_group() {
        use crate::prelude::*;

        fn parser<'src>() -> impl Parser<'src, &'src str, (&'src str, u64, char)> {
            group((
                any()
                    .filter(|c: &char| c.is_ascii_alphabetic())
                    .repeated()
                    .at_least(1)
                    .to_slice()
                    .padded(),
                any()
                    .filter(|c: &char| c.is_ascii_digit())
                    .repeated()
                    .at_least(1)
                    .to_slice()
                    .map(|s: &str| s.parse::<u64>().unwrap())
                    .padded(),
                any().filter(|c: &char| !c.is_whitespace()).padded(),
            ))
        }

        assert_eq!(
            parser().parse("abc 123 [").into_result(),
            Ok(("abc", 123, '[')),
        );
        assert_eq!(
            parser().parse("among3d").into_result(),
            Ok(("among", 3, 'd')),
        );
        assert_eq!(
            parser().parse("cba321,").into_result(),
            Ok(("cba", 321, ',')),
        );

        assert!(parser().parse("abc 123  ").has_errors());
        assert!(parser().parse("123abc ]").has_errors());
        assert!(parser().parse("and one &").has_errors());
    }

    #[test]
    fn zero_copy_group_array() {
        use crate::prelude::*;

        fn parser<'src>() -> impl Parser<'src, &'src str, [char; 3]> {
            group([just('a'), just('b'), just('c')])
        }

        assert_eq!(parser().parse("abc").into_result(), Ok(['a', 'b', 'c']));
        assert!(parser().parse("abd").has_errors());
    }

    #[test]
    fn unicode_str() {
        let input = "🄯🄚🹠🴎🄐🝋🰏🄂🬯🈦g🸵🍩🕔🈳2🬙🨞🅢🭳🎅h🵚🧿🏩🰬k🠡🀔🈆🝹🤟🉗🴟📵🰄🤿🝜🙘🹄5🠻🡉🱖🠓";
        let mut own = crate::input::InputOwn::<_, extra::Default>::new(input);
        let mut inp = own.as_ref_start();

        while let Some(_c) = inp.next() {}
    }

    #[test]
    fn iter() {
        use crate::prelude::*;

        fn parser<'src>() -> impl IterParser<'src, &'src str, char> {
            any().repeated()
        }

        let mut chars = String::new();
        for c in parser().parse_iter("abcdefg").into_result().unwrap() {
            chars.push(c);
        }

        assert_eq!(&chars, "abcdefg");
    }

    #[test]
    #[cfg(feature = "memoization")]
    fn exponential() {
        use crate::prelude::*;

        fn parser<'src>() -> impl Parser<'src, &'src str, String> {
            recursive(|expr| {
                let atom = any()
                    .filter(|c: &char| c.is_alphabetic())
                    .repeated()
                    .at_least(1)
                    .collect()
                    .or(expr.delimited_by(just('('), just(')')));

                atom.clone()
                    .then_ignore(just('+'))
                    .then(atom.clone())
                    .map(|(a, b)| format!("{a}{b}"))
                    .memoized()
                    .or(atom)
            })
            .then_ignore(end())
        }

        parser()
            .parse("((((((((((((((((((((((((((((((a+b))))))))))))))))))))))))))))))")
            .into_result()
            .unwrap();
    }

    #[test]
    #[cfg(feature = "memoization")]
    fn left_recursive() {
        use crate::prelude::*;

        fn parser<'src>() -> impl Parser<'src, &'src str, String> {
            recursive(|expr| {
                let atom = any()
                    .filter(|c: &char| c.is_alphabetic())
                    .repeated()
                    .at_least(1)
                    .collect();

                let sum = expr
                    .clone()
                    .then_ignore(just('+'))
                    .then(expr)
                    .map(|(a, b)| format!("{a}{b}"))
                    .memoized();

                sum.or(atom)
            })
            .then_ignore(end())
        }

        assert_eq!(parser().parse("a+b+c").into_result().unwrap(), "abc");
    }

    #[cfg(debug_assertions)]
    mod debug_asserts {
        use crate::prelude::*;

        // TODO panic when left recursive parser is detected
        // #[test]
        // #[should_panic]
        // fn debug_assert_left_recursive() {
        //     recursive(|expr| {
        //         let atom = any::<&str, extra::Default>()
        //             .filter(|c: &char| c.is_alphabetic())
        //             .repeated()
        //             .at_least(1)
        //             .collect();

        //         let sum = expr
        //             .clone()
        //             .then_ignore(just('+'))
        //             .then(expr)
        //             .map(|(a, b)| format!("{a}{b}"));

        //         sum.or(atom)
        //     })
        //     .then_ignore(end())
        //     .parse("a+b+c");
        // }

        #[test]
        #[should_panic]
        #[cfg(debug_assertions)]
        fn debug_assert_collect() {
            empty::<&str, extra::Default>()
                .to(())
                .repeated()
                .collect::<()>()
                .parse("a+b+c")
                .unwrap();
        }

        #[test]
        #[should_panic]
        #[cfg(debug_assertions)]
        fn debug_assert_separated_by() {
            empty::<&str, extra::Default>()
                .to(())
                .separated_by(empty())
                .collect::<()>()
                .parse("a+b+c");
        }

        #[test]
        fn debug_assert_separated_by2() {
            assert_eq!(
                empty::<&str, extra::Default>()
                    .to(())
                    .separated_by(just(','))
                    .count()
                    .parse(",")
                    .unwrap(),
                2
            );
        }

        #[test]
        #[should_panic]
        #[cfg(debug_assertions)]
        fn debug_assert_foldl() {
            assert_eq!(
                empty::<&str, extra::Default>()
                    .to(1)
                    .foldl(empty().repeated(), |n, ()| n + 1)
                    .parse("a+b+c")
                    .unwrap(),
                3
            );
        }

        #[test]
        #[should_panic]
        #[cfg(debug_assertions)]
        fn debug_assert_foldl_with() {
            use extra::SimpleState;

            let state = 100;
            empty::<&str, extra::Full<EmptyErr, SimpleState<i32>, ()>>()
                .foldl_with(empty().to(()).repeated(), |_, _, _| ())
                .parse_with_state("a+b+c", &mut state.into());
        }

        #[test]
        #[should_panic]
        #[cfg(debug_assertions)]
        fn debug_assert_foldr() {
            empty::<&str, extra::Default>()
                .to(())
                .repeated()
                .foldr(empty(), |_, _| ())
                .parse("a+b+c");
        }

        #[test]
        #[should_panic]
        #[cfg(debug_assertions)]
        fn debug_assert_foldr_with_state() {
            empty::<&str, extra::Default>()
                .to(())
                .repeated()
                .foldr_with(empty(), |_, _, _| ())
                .parse_with_state("a+b+c", &mut ());
        }

        #[test]
        #[should_panic]
        #[cfg(debug_assertions)]
        fn debug_assert_repeated() {
            empty::<&str, extra::Default>()
                .to(())
                .repeated()
                .parse("a+b+c");
        }

        // TODO what about IterConfigure and TryIterConfigure?
    }

    #[test]
    #[should_panic]
    fn recursive_define_twice() {
        let mut expr = Recursive::declare();
        expr.define({
            let atom = any::<&str, extra::Default>()
                .filter(|c: &char| c.is_alphabetic())
                .repeated()
                .at_least(1)
                .collect();
            let sum = expr
                .clone()
                .then_ignore(just('+'))
                .then(expr.clone())
                .map(|(a, b)| format!("{a}{b}"));

            sum.or(atom)
        });
        expr.define(expr.clone());

        expr.then_ignore(end()).parse("a+b+c");
    }

    #[test]
    #[should_panic]
    fn todo_err() {
        let expr = todo::<&str, String, extra::Default>();
        expr.then_ignore(end()).parse("a+b+c");
    }

    #[test]
    fn box_impl() {
        fn parser<'src>() -> impl Parser<'src, &'src str, Vec<u64>> {
            Box::new(
                any()
                    .filter(|c: &char| c.is_ascii_digit())
                    .repeated()
                    .at_least(1)
                    .at_most(3)
                    .to_slice()
                    .map(|b: &str| b.parse::<u64>().unwrap())
                    .padded()
                    .separated_by(just(',').padded())
                    .allow_trailing()
                    .collect()
                    .delimited_by(just('['), just(']')),
            )
        }

        assert_eq!(
            parser().parse("[122 , 23,43,    4, ]").into_result(),
            Ok(vec![122, 23, 43, 4]),
        );
        assert_eq!(
            parser().parse("[0, 3, 6, 900,120]").into_result(),
            Ok(vec![0, 3, 6, 900, 120]),
        );
        assert_eq!(
            parser().parse("[200,400,50  ,0,0, ]").into_result(),
            Ok(vec![200, 400, 50, 0, 0]),
        );
    }

    #[test]
    fn rc_impl() {
        use alloc::rc::Rc;

        fn parser<'src>() -> impl Parser<'src, &'src str, Vec<u64>> {
            Rc::new(
                any()
                    .filter(|c: &char| c.is_ascii_digit())
                    .repeated()
                    .at_least(1)
                    .at_most(3)
                    .to_slice()
                    .map(|b: &str| b.parse::<u64>().unwrap())
                    .padded()
                    .separated_by(just(',').padded())
                    .allow_trailing()
                    .collect()
                    .delimited_by(just('['), just(']')),
            )
        }

        assert_eq!(
            parser().parse("[122 , 23,43,    4, ]").into_result(),
            Ok(vec![122, 23, 43, 4]),
        );
        assert_eq!(
            parser().parse("[0, 3, 6, 900,120]").into_result(),
            Ok(vec![0, 3, 6, 900, 120]),
        );
        assert_eq!(
            parser().parse("[200,400,50  ,0,0, ]").into_result(),
            Ok(vec![200, 400, 50, 0, 0]),
        );
    }

    #[derive(Copy, Clone, Debug, PartialEq, Eq)]
    struct MyErr(&'static str);

    impl<'src, I: Input<'src>> crate::Error<'src, I> for MyErr {
        fn merge(self, other: Self) -> Self {
            if other == MyErr("special") {
                MyErr("special")
            } else {
                self
            }
        }
    }

    impl<'src, I> crate::LabelError<'src, I, crate::DefaultExpected<'src, I::Token>> for MyErr
    where
        I: Input<'src>,
    {
        fn expected_found<E: IntoIterator<Item = crate::DefaultExpected<'src, I::Token>>>(
            _expected: E,
            _found: Option<crate::MaybeRef<'src, I::Token>>,
            _span: I::Span,
        ) -> Self {
            MyErr("expected found")
        }
    }

    #[test]
    fn err_prio_0() {
        #[allow(dead_code)]
        fn always_err<'src>() -> impl Parser<'src, &'src str, (), extra::Err<MyErr>> {
            empty().try_map(|_, _| Err(MyErr("special")))
        }

        assert_eq!(
            always_err().parse("test").into_result().unwrap_err(),
            vec![MyErr("special")]
        )
    }

    #[test]
    fn err_prio_1() {
        #[allow(dead_code)]
        fn always_err_choice<'src>() -> impl Parser<'src, &'src str, (), extra::Err<MyErr>> {
            choice((just("something").ignored(), empty())).try_map(|_, _| Err(MyErr("special")))
        }

        assert_eq!(
            always_err_choice().parse("test").into_result().unwrap_err(),
            vec![MyErr("special")]
        )
    }

    #[test]
    fn into_iter_no_error() {
        fn parser<'src>() -> impl Parser<'src, &'src str, (), extra::Err<MyErr>> {
            let many_as = just('a')
                .ignored()
                .repeated()
                .at_least(1)
                .collect::<Vec<_>>();

            many_as.into_iter().collect()
        }

        assert_eq!(parser().parse("aaa").into_result(), Ok(()));
    }

    #[cfg(feature = "nightly")]
    #[test]
    fn flatten() {
        fn parser<'src>() -> impl Parser<'src, &'src str, Vec<char>, extra::Err<MyErr>> {
            let many_as = just('a')
                .map(Some)
                .or(any().to(None))
                .repeated()
                .flatten()
                .collect::<Vec<_>>();

            many_as.into_iter().collect()
        }

        assert_eq!(
            parser().parse("abracadabra").into_result(),
            Ok(vec!['a', 'a', 'a', 'a', 'a'])
        );
    }

    #[test]
    fn iterable_then() {
        fn parser<'src>() -> impl Parser<'src, &'src str, Vec<char>> {
            just('a')
                .map(Some)
                .into_iter()
                .then(just('b').repeated())
                .then(just('c').repeated())
                .collect()
        }

        assert_eq!(
            parser().parse("abbcc").into_result(),
            Ok(vec!['a', 'b', 'b', 'c', 'c'])
        );
        assert_eq!(parser().parse("acc").into_result(), Ok(vec!['a', 'c', 'c']));
        assert!(parser().parse("bbc").has_errors());
    }

    #[test]
    #[cfg(feature = "unstable")]
    fn cached() {
        fn my_parser<'src>() -> impl Parser<'src, &'src str, &'src str, extra::Default> {
            any().repeated().exactly(5).to_slice()
        }

        struct MyCache;

        impl crate::cache::Cached for MyCache {
            type Parser<'src> = Boxed<'src, 'src, &'src str, &'src str, extra::Default>;

            fn make_parser<'src>(self) -> Self::Parser<'src> {
                Parser::boxed(my_parser())
            }
        }

        // usage < definition
        {
            let parser = crate::cache::Cache::new(MyCache);

            for _ in 0..2 {
                let s = "hello".to_string();

                assert_eq!(parser.get().parse(&s).into_result(), Ok("hello"));
                assert!(parser.get().parse("goodbye").into_result().is_err());
            }
        }

        // usage > definition
        {
            let s = "hello".to_string();

            for _ in 0..2 {
                let parser = crate::cache::Cache::new(MyCache);

                assert_eq!(parser.get().parse(&s).into_result(), Ok("hello"));
                assert!(parser.get().parse("goodbye").into_result().is_err());
            }
        }
    }

    #[test]
    #[allow(dead_code)]
    fn map_with_compiles() {
        enum Token {}
        enum Expr {}

        fn expr<'src, I>() -> impl Parser<'src, I, (Expr, SimpleSpan)> + 'src
        where
            I: Input<'src, Token = Token, Span = SimpleSpan> + 'src,
        {
            todo().map_with(|expr, e| (expr, e.span()))
        }
    }

    #[test]
    fn label() {
        use crate::label::LabelError;

        fn parser<'src>() -> impl Parser<'src, &'src str, (), extra::Err<Rich<'src, char>>> {
            just("hello").labelled("greeting").as_context().ignored()
        }

        let mut err = <Rich<_> as crate::LabelError<&str, char>>::expected_found(
            ['h'],
            Some('b'.into()),
            (0..1).into(),
        );
        <Rich<_, _> as LabelError<&str, _>>::label_with(&mut err, "greeting");
        assert_eq!(parser().parse("bye").into_errors(), vec![err]);

        let mut err = <Rich<_> as crate::LabelError<&str, char>>::expected_found(
            ['l'],
            Some('p'.into()),
            (3..4).into(),
        );
        <Rich<_, _> as LabelError<&str, _>>::in_context(&mut err, "greeting", (0..3).into());
        assert_eq!(parser().parse("help").into_errors(), vec![err]);

        fn parser2<'src>() -> impl Parser<'src, &'src str, (), extra::Err<Rich<'src, char>>> {
            text::keyword("hello")
                .labelled("greeting")
                .as_context()
                .ignored()
        }

        let mut err =
            <Rich<_> as crate::LabelError<&str, char>>::expected_found(['h'], None, (0..7).into());
        <Rich<_, _> as LabelError<&str, _>>::label_with(&mut err, "greeting");
        assert_eq!(parser2().parse("goodbye").into_errors(), vec![err]);
    }

    #[test]
    #[allow(dead_code)]
    fn invalid_escape() {
        use crate::LabelError;

        fn string<'src>() -> impl Parser<'src, &'src str, &'src str, extra::Err<Rich<'src, char>>> {
            let quote = just("\"");
            let escaped = just("\\").then(just("n"));
            let unescaped = none_of("\\\"");

            unescaped
                .ignored()
                .or(escaped.ignored())
                .repeated()
                .to_slice()
                .delimited_by(quote, quote)
        }

        assert_eq!(
            string().parse(r#""Hello\m""#).into_result(),
            Err(vec![
                <Rich<char> as LabelError::<&str, char>>::expected_found(
                    ['n'],
                    Some('m'.into()),
                    (7..8).into(),
                )
            ]),
        );
    }

    #[test]
    #[allow(dead_code)]
    fn map_err_missed_info() {
        use crate::LabelError;

        fn zero<'src>() -> impl Parser<'src, &'src str, (), extra::Err<Rich<'src, char>>> {
            just("-")
                .or_not()
                .then(just("0").map_err(move |e: Rich<_>| {
                    LabelError::<&str, char>::expected_found(
                        ['n'],
                        e.found().map(|i| From::from(*i)),
                        *e.span(),
                    )
                }))
                .ignored()
        }

        assert_eq!(
            zero().parse("_0").into_result(),
            Err(vec![
                <Rich<char> as LabelError::<&str, char>>::expected_found(
                    ['-', 'n'],
                    Some('_'.into()),
                    (0..1).into(),
                )
            ]),
        );
    }

    #[test]
    fn map_err() {
        use crate::LabelError;

        let parser = just::<char, &str, extra::Err<_>>('"').map_err(move |e: Rich<char>| {
            println!("Found = {:?}", e.found());
            println!("Expected = {:?}", e.expected().collect::<Vec<_>>());
            println!("Span = {:?}", e.span());
            LabelError::<&str, char>::expected_found(
                ['"'],
                e.found().copied().map(Into::into),
                *e.span(),
            )
        });

        assert_eq!(
            parser.parse(r#"H"#).into_result(),
            Err(vec![LabelError::<&str, char>::expected_found(
                ['"'],
                Some('H'.into()),
                (0..1).into()
            )])
        );
    }

    #[test]
    fn filter() {
        use crate::{DefaultExpected, LabelError};

        let parser = group((
            just("a").or_not(),
            just("b").filter(|_| false).or_not(),
            just::<_, &str, extra::Err<Rich<_>>>("c"),
        ));

        assert_eq!(
            parser.parse("b").into_output_errors(),
            (
                None,
                vec![LabelError::<&str, _>::expected_found(
                    vec![
                        DefaultExpected::Token('a'.into()),
                        DefaultExpected::SomethingElse,
                        DefaultExpected::Token('c'.into()),
                    ],
                    Some('b'.into()),
                    SimpleSpan::new((), 0..1)
                )]
            )
        );
    }

    #[test]
<<<<<<< HEAD
    fn separated_by() {
        use crate::{error::Simple, extra};

        let parser = just::<_, &str, extra::Err<Simple<_>>>("a")
            .or_not()
            .separated_by(just("b"));

        assert_eq!(parser.parse("bba").into_result(), Ok(()));
    }
    
=======
    fn rewind() {
        use crate::{DefaultExpected, LabelError};

        let parser = group((just("a"), any(), just("b").or_not()))
            .rewind()
            .then(just::<_, _, extra::Err<Rich<_>>>("ac"));

        assert_eq!(
            parser.parse("ad").into_output_errors(),
            (
                None,
                vec![LabelError::<&str, _>::expected_found(
                    [DefaultExpected::Token('c'.into())],
                    Some('d'.into()),
                    SimpleSpan::new((), 1..2)
                )]
            )
        )
    }

>>>>>>> 016f049d
    #[test]
    fn zero_size_custom_failure() {
        fn my_custom<'src>() -> impl Parser<'src, &'src str, ()> {
            custom(|inp| {
                let check = inp.save();
                if inp.parse(just("foo")).is_err() {
                    inp.rewind(check);
                }
                Ok(())
            })
        }

        assert!(my_custom().parse("not foo").has_errors());
    }

    #[test]
    fn labels() {
        use crate::{DefaultExpected, Error, LabelError, TextExpected};

        let parser = just("a")
            .or_not()
            .then(text::whitespace::<&str, extra::Err<Rich<_>>>());

        assert_eq!(
            parser.parse("b").into_output_errors(),
            (
                None,
                vec![Error::<&str>::merge(
                    Error::<&str>::merge(
                        LabelError::<&str, _>::expected_found(
                            vec![DefaultExpected::Token('a'.into())],
                            Some('b'.into()),
                            SimpleSpan::new((), 0..1)
                        ),
                        LabelError::<&str, _>::expected_found(
                            vec![TextExpected::<&str>::Whitespace],
                            Some('b'.into()),
                            SimpleSpan::new((), 0..1)
                        ),
                    ),
                    LabelError::<&str, _>::expected_found(
                        vec![DefaultExpected::EndOfInput],
                        Some('b'.into()),
                        SimpleSpan::new((), 0..1)
                    ),
                )]
            )
        );
    }

    #[test]
    fn state_rewind() {
        use crate::{extra::Full, inspector::TruncateState};

        let parser = any::<_, Full<EmptyErr, TruncateState<char>, ()>>()
            .map_with(|out, extra| {
                extra.state().0.push(out);
                extra.state().0.len() - 1
            })
            .rewind()
            .then_ignore(any());

        let mut state = TruncateState::default();
        let res = parser.parse_with_state("a", &mut state).unwrap();
        assert_eq!(res, 0);
        assert_eq!(state.0.as_slice(), ['a']);
    }

    /*
    #[test]
    fn label_sets() {
        use crate::{DefaultExpected, Error, LabelError, TextExpected, text::whitespace};

        fn tuple<'input>() -> impl Parser<'input, &'input str, (), extra::Err<Rich<'input, char, SimpleSpan>>> {
            just("a")
                .repeated()
                .then_ignore(whitespace())
                .separated_by(just(","))
                .then_ignore(just(")"))
        }

        assert_eq!(
            tuple().parse("a").into_output_errors(),
            (
                None,
                vec![Error::<&str>::merge(
                    LabelError::<&str, _>::expected_found(
                        vec![TextExpected::<&str>::Whitespace],
                        None,
                        SimpleSpan::new((), 1..1)
                    ),
                    LabelError::<&str, _>::expected_found(
                        vec![
                            DefaultExpected::Token('a'.into()),
                            DefaultExpected::Token(','.into()),
                            DefaultExpected::Token(')'.into()),
                        ],
                        None,
                        SimpleSpan::new((), 1..1)
                    )
                )]
            )
        );
    }
    */

    // Prevent a regression
    #[test]
    fn labelled_recovery_dont_panic() {
        fn parser<'i>() -> impl Parser<'i, &'i str, SimpleSpan> {
            choice((choice((just("true"), just("false")))
                .labelled("boolean")
                .to_span(),))
            .recover_with(via_parser(any().and_is(text::newline().not()).to_span()))
        }

        let _ = parser().parse("tru");
    }
}<|MERGE_RESOLUTION|>--- conflicted
+++ resolved
@@ -3841,18 +3841,6 @@
     }
 
     #[test]
-<<<<<<< HEAD
-    fn separated_by() {
-        use crate::{error::Simple, extra};
-
-        let parser = just::<_, &str, extra::Err<Simple<_>>>("a")
-            .or_not()
-            .separated_by(just("b"));
-
-        assert_eq!(parser.parse("bba").into_result(), Ok(()));
-    }
-    
-=======
     fn rewind() {
         use crate::{DefaultExpected, LabelError};
 
@@ -3873,7 +3861,17 @@
         )
     }
 
->>>>>>> 016f049d
+    #[test]
+    fn separated_by() {
+        use crate::{error::Simple, extra};
+
+        let parser = just::<_, &str, extra::Err<Simple<_>>>("a")
+            .or_not()
+            .separated_by(just("b"));
+
+        assert_eq!(parser.parse("bba").into_result(), Ok(()));
+    }
+    
     #[test]
     fn zero_size_custom_failure() {
         fn my_custom<'src>() -> impl Parser<'src, &'src str, ()> {
