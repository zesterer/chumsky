--- conflicted
+++ resolved
@@ -5,32 +5,6 @@
 //!
 //! The parsers in this module are generic over both Unicode ([`char`]) and ASCII ([`u8`]) characters. Most parsers take
 //! a type parameter, `C`, that can be either [`u8`] or [`char`] in order to handle either case.
-<<<<<<< HEAD
-//!
-//! The [`TextParser`] trait is an extension on top of the main [`Parser`] trait that adds combinators unique to the
-//! parsing of text.
-
-use super::*;
-use core::iter::FromIterator;
-
-/// The type of a parser that accepts (and ignores) any number of whitespace characters.
-pub type Padding<I, E> = Custom<fn(&mut StreamOf<I, E>) -> PResult<I, (), E>, E>;
-
-/// The type of a parser that accepts (and ignores) any number of whitespace characters before or after another
-/// pattern.
-// pub type Padded<P, I, O> = ThenIgnore<
-//     IgnoreThen<Padding<I, <P as Parser<I, O>>::Error>, P, (), O>,
-//     Padding<I, <P as Parser<I, O>>::Error>,
-//     O,
-//     (),
-// >;
-
-/// A parser that accepts (and ignores) any number of whitespace characters before or after another pattern.
-#[must_use]
-#[derive(Copy, Clone)]
-pub struct Padded<A>(A);
-=======
->>>>>>> a911c9e6
 
 // TODO
 // The [`TextParser`] trait is an extension on top of the main [`Parser`] trait that adds combinators unique to the
@@ -105,17 +79,10 @@
     }
 
     fn from_ascii(c: u8) -> Self {
-<<<<<<< HEAD
-        c
-    }
-    fn is_inline_whitespace(&self) -> bool {
-        *self == b' ' || *self == b'\t'
-=======
         c as char
     }
     fn is_inline_whitespace(&self) -> bool {
         *self == ' ' || *self == '\t'
->>>>>>> a911c9e6
     }
     fn is_whitespace(&self) -> bool {
         char::is_whitespace(*self)
@@ -137,13 +104,6 @@
     #[cfg(feature = "regex")]
     type Regex = ::regex::bytes::Regex;
 
-<<<<<<< HEAD
-    fn from_ascii(c: u8) -> Self {
-        c as char
-    }
-    fn is_inline_whitespace(&self) -> bool {
-        *self == ' ' || *self == '\t'
-=======
     #[cfg(feature = "regex")]
     fn new_regex(pattern: &str) -> Self::Regex {
         ::regex::bytes::Regex::new(pattern).expect("Failed to compile regex")
@@ -162,7 +122,6 @@
     }
     fn is_inline_whitespace(&self) -> bool {
         *self == b' ' || *self == b'\t'
->>>>>>> a911c9e6
     }
     fn is_whitespace(&self) -> bool {
         self.is_ascii_whitespace()
@@ -205,11 +164,7 @@
 ///
 /// This parser is a `Parser::Repeated` and so methods such as `at_least()` can be called on it.
 ///
-<<<<<<< HEAD
-/// The output type of this parser is `Vec<()>`.
-=======
 /// The output type of this parser is `()`.
->>>>>>> a911c9e6
 ///
 /// # Examples
 ///
@@ -218,15 +173,6 @@
 /// let whitespace = text::whitespace::<_, _, extra::Err<Simple<&str>>>();
 ///
 /// // Any amount of whitespace is parsed...
-<<<<<<< HEAD
-/// assert_eq!(whitespace.parse("\t \n  \r "), Ok(vec![(), (), (), (), (), (), ()]));
-/// // ...including none at all!
-/// assert_eq!(whitespace.parse(""), Ok(vec![]));
-/// ```
-pub fn whitespace<'a, C: Character + 'a, E: Error<C> + 'a>(
-) -> Repeated<impl Parser<C, (), Error = E> + Copy + Clone + 'a> {
-    filter(|c: &C| c.is_whitespace()).ignored().repeated()
-=======
 /// assert_eq!(whitespace.parse("\t \n  \r ").into_result(), Ok(()));
 /// // ...including none at all!
 /// assert_eq!(whitespace.parse("").into_result(), Ok(()));
@@ -270,7 +216,6 @@
         .filter(|c: &I::Token| c.is_inline_whitespace())
         .ignored()
         .repeated()
->>>>>>> a911c9e6
 }
 
 /// A parser that accepts (and ignores) any newline characters or character sequences.
@@ -292,27 +237,6 @@
 ///
 /// ```
 /// # use chumsky::prelude::*;
-<<<<<<< HEAD
-/// let newline = text::newline::<char, Simple<char>>()
-///     .then_ignore(end());
-///
-/// assert_eq!(newline.parse("\n"), Ok(()));
-/// assert_eq!(newline.parse("\r"), Ok(()));
-/// assert_eq!(newline.parse("\r\n"), Ok(()));
-/// assert_eq!(newline.parse("\x0B"), Ok(()));
-/// assert_eq!(newline.parse("\x0C"), Ok(()));
-/// assert_eq!(newline.parse("\u{0085}"), Ok(()));
-/// assert_eq!(newline.parse("\u{2028}"), Ok(()));
-/// assert_eq!(newline.parse("\u{2029}"), Ok(()));
-/// ```
-#[must_use]
-pub fn newline<'a, C: Character + 'a, E: Error<C> + 'a>(
-) -> impl Parser<C, (), Error = E> + Copy + Clone + 'a {
-    just(C::from_ascii(b'\r'))
-        .or_not()
-        .ignore_then(just(C::from_ascii(b'\n')))
-        .or(filter(|c: &C| {
-=======
 /// let newline = text::newline::<_, extra::Err<Simple<&str>>>();
 ///
 /// assert_eq!(newline.parse("\n").into_result(), Ok(()));
@@ -333,7 +257,6 @@
         .or_not()
         .ignore_then(just(I::Token::from_ascii(b'\n')))
         .or(any().filter(|c: &I::Token| {
->>>>>>> a911c9e6
             [
                 '\r',       // Carriage return
                 '\x0B',     // Vertical tab
@@ -369,12 +292,6 @@
 /// assert!(digits.parse("").has_errors());
 /// ```
 #[must_use]
-<<<<<<< HEAD
-pub fn digits<C: Character, E: Error<C>>(
-    radix: u32,
-) -> impl Parser<C, C::Collection, Error = E> + Copy + Clone {
-    filter(move |c: &C| c.is_digit(radix))
-=======
 pub fn digits<'a, C, I, E>(radix: u32) -> Repeated<impl Parser<'a, I, C, E> + Copy + Clone, C, I, E>
 where
     C: Char,
@@ -383,7 +300,6 @@
 {
     any()
         .filter(move |c: &C| c.is_digit(radix))
->>>>>>> a911c9e6
         .repeated()
         .at_least(1)
 }
@@ -417,14 +333,9 @@
 /// assert_eq!(hex.parse("b4").into_result(), Ok("b4"));
 /// assert!(hex.parse("0B").has_errors());
 /// ```
-<<<<<<< HEAD
-#[must_use]
-pub fn int<C: Character, E: Error<C>>(
-=======
 ///
 #[must_use]
 pub fn int<'a, I: StrInput<'a, C>, C: Char, E: ParserExtra<'a, I>>(
->>>>>>> a911c9e6
     radix: u32,
 ) -> impl Parser<'a, I, &'a C::Str, E> + Copy + Clone {
     any()
@@ -444,14 +355,6 @@
 /// An identifier is defined as an ASCII alphabetic character or an underscore followed by any number of alphanumeric
 /// characters or underscores. The regex pattern for it is `[a-zA-Z_][a-zA-Z0-9_]*`.
 #[must_use]
-<<<<<<< HEAD
-pub fn ident<C: Character, E: Error<C>>() -> impl Parser<C, C::Collection, Error = E> + Copy + Clone
-{
-    filter(|c: &C| c.to_char().is_ascii_alphabetic() || c.to_char() == '_')
-        .map(Some)
-        .chain::<C, Vec<_>, _>(
-            filter(|c: &C| c.to_char().is_ascii_alphanumeric() || c.to_char() == '_').repeated(),
-=======
 pub fn ident<'a, I: StrInput<'a, C>, C: Char, E: ParserExtra<'a, I>>(
 ) -> impl Parser<'a, I, &'a C::Str, E> + Copy + Clone {
     any()
@@ -460,7 +363,6 @@
             any()
                 .filter(|c: &C| c.to_char().is_ascii_alphanumeric() || c.to_char() == '_')
                 .repeated(),
->>>>>>> a911c9e6
         )
         .slice()
 }
@@ -551,19 +453,28 @@
 /// // 'def' was found, but only as part of a larger identifier, so this fails to parse
 /// assert!(def.lazy().parse("define").has_errors());
 /// ```
-<<<<<<< HEAD
-#[must_use]
-pub fn keyword<'a, C: Character + 'a, S: AsRef<C::Str> + 'a + Clone, E: Error<C> + 'a>(
-    keyword: S,
-) -> impl Parser<C, (), Error = E> + Clone + 'a {
+pub fn keyword<
+    'a,
+    I: StrInput<'a, C>,
+    C: Char + 'a,
+    Str: AsRef<C::Str> + 'a + Clone,
+    E: ParserExtra<'a, I> + 'a,
+>(
+    keyword: Str,
+) -> impl Parser<'a, I, &'a C::Str, E> + Clone + 'a
+where
+    C::Str: PartialEq,
+{
     // TODO: use .filter(...), improve error messages
-    ident().try_map(move |s: C::Collection, span| {
-        if s.as_ref() == keyword.as_ref() {
-            Ok(())
-        } else {
-            Err(E::expected_input_found(span, None, None))
-        }
-    })
+    ident()
+        .try_map(move |s: &C::Str, span| {
+            if s == keyword.as_ref() {
+                Ok(())
+            } else {
+                Err(E::Error::expected_found(None, None, span))
+            }
+        })
+        .slice()
 }
 
 /// A parser that consumes text and generates tokens using semantic whitespace rules and the given token parser.
@@ -632,28 +543,4 @@
 
         nesting.remove(0).1
     })
-=======
-pub fn keyword<
-    'a,
-    I: StrInput<'a, C>,
-    C: Char + 'a,
-    Str: AsRef<C::Str> + 'a + Clone,
-    E: ParserExtra<'a, I> + 'a,
->(
-    keyword: Str,
-) -> impl Parser<'a, I, &'a C::Str, E> + Clone + 'a
-where
-    C::Str: PartialEq,
-{
-    // TODO: use .filter(...), improve error messages
-    ident()
-        .try_map(move |s: &C::Str, span| {
-            if s == keyword.as_ref() {
-                Ok(())
-            } else {
-                Err(E::Error::expected_found(None, None, span))
-            }
-        })
-        .slice()
->>>>>>> a911c9e6
 }