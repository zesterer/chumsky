--- conflicted
+++ resolved
@@ -40,16 +40,11 @@
     fn to_ascii(&self) -> Option<u8>;
 }
 
-<<<<<<< HEAD
 impl<'src> Sealed for Grapheme<'src> {}
 impl<'src> Char for Grapheme<'src> {
     fn is_inline_whitespace(&self) -> bool {
         self.as_str() == " " || self.as_str() == "\t"
     }
-=======
-    /// The iterator returned by `Self::str_to_chars`.
-    type StrCharIter<'src>: Iterator<Item = Self>;
->>>>>>> 24540b33
 
     fn is_whitespace(&self) -> bool {
         let mut iter = self.as_str().chars();
@@ -135,14 +130,8 @@
         char::is_digit(*self, radix)
     }
 
-<<<<<<< HEAD
     fn to_ascii(&self) -> Option<u8> {
         self.is_ascii().then_some(*self as u8)
-=======
-    type StrCharIter<'src> = core::str::Chars<'src>;
-    fn str_to_chars(s: &Self::Str) -> Self::StrCharIter<'_> {
-        s.chars()
->>>>>>> 24540b33
     }
 
     fn is_ident_start(&self) -> bool {
@@ -183,14 +172,8 @@
         (*self as char).is_digit(radix)
     }
 
-<<<<<<< HEAD
     fn to_ascii(&self) -> Option<u8> {
         Some(*self)
-=======
-    type StrCharIter<'src> = core::iter::Copied<core::slice::Iter<'src, u8>>;
-    fn str_to_chars(s: &Self::Str) -> Self::StrCharIter<'_> {
-        s.iter().copied()
->>>>>>> 24540b33
     }
 
     fn is_ident_start(&self) -> bool {
@@ -242,15 +225,10 @@
 /// // ...including none at all!
 /// assert_eq!(whitespace.parse("").into_result(), Ok(()));
 /// ```
-<<<<<<< HEAD
-pub fn whitespace<'a, I, E>() -> Repeated<impl Parser<'a, I, (), E> + Copy, (), I, E>
-=======
-pub fn whitespace<'src, C: Char, I: ValueInput<'src> + StrInput<'src, C>, E: ParserExtra<'src, I>>(
-) -> Repeated<impl Parser<'src, I, (), E> + Copy, (), I, E>
->>>>>>> 24540b33
+pub fn whitespace<'src, I, E>() -> Repeated<impl Parser<'src, I, (), E> + Copy, (), I, E>
 where
-    I: StrInput<'a, Token: 'a>,
-    E: ParserExtra<'a, I>,
+    I: StrInput<'src, Token: 'src>,
+    E: ParserExtra<'src, I>,
 {
     select! { c if (c as I::Token).is_whitespace() => () }
         .ignored()
@@ -276,19 +254,10 @@
 /// // ... but not newlines
 /// assert!(inline_whitespace.at_least(1).parse("\n\r").has_errors());
 /// ```
-<<<<<<< HEAD
-pub fn inline_whitespace<'a, I, E>() -> Repeated<impl Parser<'a, I, (), E> + Copy, (), I, E>
-=======
-pub fn inline_whitespace<
-    'src,
-    C: Char,
-    I: ValueInput<'src> + StrInput<'src, C>,
+pub fn inline_whitespace<'src, I, E>() -> Repeated<impl Parser<'src, I, (), E> + Copy, (), I, E>
+where
+    I: StrInput<'src, Token: 'src>,
     E: ParserExtra<'src, I>,
->() -> Repeated<impl Parser<'src, I, (), E> + Copy, (), I, E>
->>>>>>> 24540b33
-where
-    I: StrInput<'a, Token: 'a>,
-    E: ParserExtra<'a, I>,
 {
     select! { c if (c as I::Token).is_inline_whitespace() => () }
         .ignored()
@@ -326,16 +295,11 @@
 /// assert_eq!(newline.parse("\u{2029}").into_result(), Ok(()));
 /// ```
 #[must_use]
-<<<<<<< HEAD
-pub fn newline<'a, I, E>() -> impl Parser<'a, I, (), E> + Copy
-=======
-pub fn newline<'src, I: ValueInput<'src>, E: ParserExtra<'src, I>>(
-) -> impl Parser<'src, I, (), E> + Copy
->>>>>>> 24540b33
+pub fn newline<'src, I, E>() -> impl Parser<'src, I, (), E> + Copy
 where
-    I: ValueInput<'a, Token: Char + 'a>,
-    E: ParserExtra<'a, I>,
-    &'a str: OrderedSeq<'a, I::Token>,
+    I: ValueInput<'src, Token: Char + 'src>,
+    E: ParserExtra<'src, I>,
+    &'src str: OrderedSeq<'src, I::Token>,
 {
     just("\r\n")
         .ignored()
@@ -364,20 +328,12 @@
 /// assert!(digits.parse("").has_errors());
 /// ```
 #[must_use]
-<<<<<<< HEAD
-pub fn digits<'a, I, E>(
+pub fn digits<'src, I, E>(
     radix: u32,
-) -> Repeated<impl Parser<'a, I, I::Token, E> + Copy, I::Token, I, E>
+) -> Repeated<impl Parser<'src, I, I::Token, E> + Copy, I::Token, I, E>
 where
-    I: ValueInput<'a, Token: Char + 'a>,
-    E: ParserExtra<'a, I>,
-=======
-pub fn digits<'src, C, I, E>(radix: u32) -> Repeated<impl Parser<'src, I, C, E> + Copy, C, I, E>
-where
-    C: Char,
-    I: ValueInput<'src, Token = C>,
+    I: ValueInput<'src, Token: Char + 'src>,
     E: ParserExtra<'src, I>,
->>>>>>> 24540b33
 {
     any()
         // Use try_map over filter to get a better error on failure
@@ -423,17 +379,11 @@
 /// ```
 ///
 #[must_use]
-<<<<<<< HEAD
-pub fn int<'a, I, E>(radix: u32) -> impl Parser<'a, I, I::Slice, E> + Copy
+pub fn int<'src, I, E>(radix: u32) -> impl Parser<'src, I, I::Slice, E> + Copy
 where
-    I: StrInput<'a, Token: 'a>,
-    E: ParserExtra<'a, I>,
+    I: StrInput<'src, Token: 'src>,
+    E: ParserExtra<'src, I>,
 {
-=======
-pub fn int<'src, I: StrInput<'src, C>, C: Char, E: ParserExtra<'src, I>>(
-    radix: u32,
-) -> impl Parser<'src, I, &'src C::Str, E> + Copy {
->>>>>>> 24540b33
     any()
         // Use try_map over filter to get a better error on failure
         .try_map(move |c: I::Token, span| {
@@ -462,20 +412,11 @@
     /// An identifier is defined as an ASCII alphabetic character or an underscore followed by any number of alphanumeric
     /// characters or underscores. The regex pattern for it is `[a-zA-Z_][a-zA-Z0-9_]*`.
     #[must_use]
-<<<<<<< HEAD
-    pub fn ident<'a, I, E>() -> impl Parser<'a, I, I::Slice, E> + Copy
+    pub fn ident<'src, I, E>() -> impl Parser<'src, I, I::Slice, E> + Copy
     where
-        I: StrInput<'a, Token: 'a>,
-        E: ParserExtra<'a, I>,
+        I: StrInput<'src, Token: 'src>,
+        E: ParserExtra<'src, I>,
     {
-=======
-    pub fn ident<
-        'src,
-        I: ValueInput<'src> + StrInput<'src, C>,
-        C: Char,
-        E: ParserExtra<'src, I>,
-    >() -> impl Parser<'src, I, &'src C::Str, E> + Copy {
->>>>>>> 24540b33
         any()
             // Use try_map over filter to get a better error on failure
             .try_map(|c: I::Token, span| {
@@ -512,25 +453,13 @@
     /// assert!(def.lazy().parse("define").has_errors());
     /// ```
     #[track_caller]
-<<<<<<< HEAD
-    pub fn keyword<'a, I, S, E>(keyword: S) -> impl Parser<'a, I, I::Slice, E> + Clone + 'a
-=======
-    pub fn keyword<
-        'src,
-        I: ValueInput<'src> + StrInput<'src, C>,
-        C: Char + 'src,
-        Str: AsRef<C::Str> + 'src + Clone,
+    pub fn keyword<'src, I, S, E>(keyword: S) -> impl Parser<'src, I, I::Slice, E> + Clone + 'src
+    where
+        I: StrInput<'src>,
+        I::Slice: PartialEq,
+        I::Token: fmt::Debug + 'src,
+        S: Borrow<I::Slice> + Clone + 'src,
         E: ParserExtra<'src, I> + 'src,
-    >(
-        keyword: Str,
-    ) -> impl Parser<'src, I, &'src C::Str, E> + Clone + 'src
->>>>>>> 24540b33
-    where
-        I: StrInput<'a>,
-        I::Slice: PartialEq,
-        I::Token: fmt::Debug + 'a,
-        S: Borrow<I::Slice> + Clone + 'a,
-        E: ParserExtra<'a, I> + 'a,
     {
         /*
         #[cfg(debug_assertions)]
@@ -834,20 +763,11 @@
     ///
     /// An identifier is defined as per "Default Identifiers" in [Unicode Standard Annex #31](https://www.unicode.org/reports/tr31/).
     #[must_use]
-<<<<<<< HEAD
-    pub fn ident<'a, I, E>() -> impl Parser<'a, I, I::Slice, E> + Copy
+    pub fn ident<'src, I, E>() -> impl Parser<'src, I, I::Slice, E> + Copy
     where
-        I: StrInput<'a, Token: 'a>,
-        E: ParserExtra<'a, I>,
+        I: StrInput<'src, Token: 'src>,
+        E: ParserExtra<'src, I>,
     {
-=======
-    pub fn ident<
-        'src,
-        I: ValueInput<'src> + StrInput<'src, C>,
-        C: Char,
-        E: ParserExtra<'src, I>,
-    >() -> impl Parser<'src, I, &'src C::Str, E> + Copy {
->>>>>>> 24540b33
         any()
             // Use try_map over filter to get a better error on failure
             .try_map(|c: I::Token, span| {
@@ -881,25 +801,13 @@
     /// assert!(def.lazy().parse("define").has_errors());
     /// ```
     #[track_caller]
-<<<<<<< HEAD
-    pub fn keyword<'a, I, S, E>(keyword: S) -> impl Parser<'a, I, I::Slice, E> + Clone + 'a
-=======
-    pub fn keyword<
-        'src,
-        I: ValueInput<'src> + StrInput<'src, C>,
-        C: Char + 'src,
-        Str: AsRef<C::Str> + 'src + Clone,
+    pub fn keyword<'src, I, S, E>(keyword: S) -> impl Parser<'src, I, I::Slice, E> + Clone + 'src
+    where
+        I: StrInput<'src>,
+        I::Slice: PartialEq,
+        I::Token: Char + fmt::Debug + 'src,
+        S: Borrow<I::Slice> + Clone + 'src,
         E: ParserExtra<'src, I> + 'src,
-    >(
-        keyword: Str,
-    ) -> impl Parser<'src, I, &'src C::Str, E> + Clone + 'src
->>>>>>> 24540b33
-    where
-        I: StrInput<'a>,
-        I::Slice: PartialEq,
-        I::Token: Char + fmt::Debug + 'a,
-        S: Borrow<I::Slice> + Clone + 'a,
-        E: ParserExtra<'a, I> + 'a,
     {
         /*
         #[cfg(debug_assertions)]
@@ -940,32 +848,20 @@
     use crate::prelude::*;
     use std::fmt;
 
-<<<<<<< HEAD
-    fn make_ascii_kw_parser<'a, I>(s: I::Slice) -> impl Parser<'a, I, ()>
-=======
-    fn make_ascii_kw_parser<'src, C: text::Char, I: crate::StrInput<'src, C>>(
-        s: &'src C::Str,
-    ) -> impl Parser<'src, I, ()>
->>>>>>> 24540b33
+    fn make_ascii_kw_parser<'src, I>(s: I::Slice) -> impl Parser<'src, I, ()>
     where
-        I: crate::StrInput<'a>,
+        I: crate::StrInput<'src>,
         I::Slice: PartialEq + Clone,
-        I::Token: fmt::Debug + 'a,
+        I::Token: fmt::Debug + 'src,
     {
         text::ascii::keyword(s).ignored()
     }
 
-<<<<<<< HEAD
-    fn make_unicode_kw_parser<'a, I>(s: I::Slice) -> impl Parser<'a, I, ()>
-=======
-    fn make_unicode_kw_parser<'src, C: text::Char, I: crate::StrInput<'src, C>>(
-        s: &'src C::Str,
-    ) -> impl Parser<'src, I, ()>
->>>>>>> 24540b33
+    fn make_unicode_kw_parser<'src, I>(s: I::Slice) -> impl Parser<'src, I, ()>
     where
-        I: crate::StrInput<'a>,
+        I: crate::StrInput<'src>,
         I::Slice: PartialEq + Clone,
-        I::Token: fmt::Debug + 'a,
+        I::Token: fmt::Debug + 'src,
     {
         text::unicode::keyword(s).ignored()
     }
