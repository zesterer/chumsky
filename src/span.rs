<<<<<<< HEAD
use core::ops::Range;
=======
//! Types and traits related to spans.
//!
//! *“We demand rigidly defined areas of doubt and uncertainty!”*
//!
//! You can use the [`Span`] trait to connect up chumsky to your compiler's knowledge of the input source.

use std::ops::Range;
>>>>>>> 75ed13ca

/// A trait that describes a span over a particular range of inputs.
///
/// Spans typically consist of some context, such as the file they originated from, and a start/end offset. Spans are
/// permitted to overlap one-another. The end offset must always be greater than or equal to the start offset.
///
/// Span is automatically implemented for [`Range<T>`] and [`(C, Range<T>)`].
pub trait Span: Clone {
    /// Extra context used in a span.
    ///
    /// This is usually some way to uniquely identity the source file that a span originated in such as the file's
    /// path, URL, etc.
    ///
    /// NOTE: Span contexts have no inherent meaning to Chumsky and can be anything. For example, [`Range<usize>`]'s
    /// implementation of [`Span`] simply uses [`()`] as its context.
    type Context: Clone;

    /// A type representing a span's start or end offset from the start of the input.
    ///
    /// Typically, [`usize`] is used.
    ///
    /// NOTE: Offsets have no inherently meaning to Chumsky and are not used to decide how to prioritise errors. This
    /// means that it's perfectly fine for tokens to have non-continuous spans that bear no relation to their actual
    /// location in the input stream. This is useful for languages with an AST-level macro system that need to
    /// correctly point to symbols in the macro input when producing errors.
    type Offset: Clone;

    /// Create a new span given a context and an offset range.
    fn new(context: Self::Context, range: Range<Self::Offset>) -> Self;

    /// Return the span's context.
    fn context(&self) -> Self::Context;

    /// Return the start offset of the span.
    fn start(&self) -> Self::Offset;

    /// Return the end offset of the span.
    fn end(&self) -> Self::Offset;
}

impl<T: Clone + Ord> Span for Range<T> {
    type Context = ();
    type Offset = T;

    fn new((): Self::Context, range: Self) -> Self {
        range
    }
    fn context(&self) -> Self::Context {}
    fn start(&self) -> Self::Offset {
        self.start.clone()
    }
    fn end(&self) -> Self::Offset {
        self.end.clone()
    }
}

impl<C: Clone, T: Clone> Span for (C, Range<T>) {
    type Context = C;
    type Offset = T;

    fn new(context: Self::Context, range: Range<T>) -> Self {
        (context, range)
    }
    fn context(&self) -> Self::Context {
        self.0.clone()
    }
    fn start(&self) -> Self::Offset {
        self.1.start.clone()
    }
    fn end(&self) -> Self::Offset {
        self.1.end.clone()
    }
}<|MERGE_RESOLUTION|>--- conflicted
+++ resolved
@@ -1,14 +1,10 @@
-<<<<<<< HEAD
-use core::ops::Range;
-=======
 //! Types and traits related to spans.
 //!
 //! *“We demand rigidly defined areas of doubt and uncertainty!”*
 //!
 //! You can use the [`Span`] trait to connect up chumsky to your compiler's knowledge of the input source.
 
-use std::ops::Range;
->>>>>>> 75ed13ca
+use core::ops::Range;
 
 /// A trait that describes a span over a particular range of inputs.
 ///
